use object_store::aws::AmazonS3Builder;
use object_store::local::LocalFileSystem;
use object_store::ObjectStore;
use serde::{Deserialize, Serialize};
use std::collections::HashMap;
use std::path::{Path, PathBuf};
use std::sync::Arc;
use tracing::instrument;

use crate::embeddings::EmbeddingModelTable;
use crate::error::{Error, ErrorDetails};
use crate::evals::{EvalConfig, UninitializedEvalConfig};
use crate::function::{FunctionConfig, FunctionConfigChat, FunctionConfigJson};
use crate::inference::types::storage::StorageKind;
use crate::jsonschema_util::JSONSchemaFromPath;
use crate::minijinja_util::TemplateConfig;
use crate::model::{ModelConfig, ModelTable};
use crate::model_table::{CowNoClone, ShorthandModelConfig};
use crate::tool::{
    ImplicitToolConfig, StaticToolConfig, ToolCallConfig, ToolChoice, ToolConfig,
    IMPLICIT_TOOL_NAME,
};
use crate::variant::best_of_n_sampling::UninitializedBestOfNSamplingConfig;
use crate::variant::chat_completion::UninitializedChatCompletionConfig;
use crate::variant::dicl::UninitializedDiclConfig;
use crate::variant::mixture_of_n::UninitializedMixtureOfNConfig;
use crate::variant::{Variant, VariantConfig};

#[derive(Debug, Default)]
pub struct Config<'c> {
    pub gateway: GatewayConfig,
    pub models: ModelTable,                    // model name => model config
    pub embedding_models: EmbeddingModelTable, // embedding model name => embedding model config
    pub functions: HashMap<String, Arc<FunctionConfig>>, // function name => function config
    pub metrics: HashMap<String, MetricConfig>, // metric name => metric config
    pub tools: HashMap<String, Arc<StaticToolConfig>>, // tool name => tool config
    pub evals: HashMap<String, Arc<EvalConfig>>, // eval name => eval config TODO(Viraj): do we need the arc here?
    pub templates: TemplateConfig<'c>,
    pub object_store_info: Option<ObjectStoreInfo>,
}

#[derive(Debug, Default)]
pub struct GatewayConfig {
    pub bind_address: Option<std::net::SocketAddr>,
    pub observability: ObservabilityConfig,
    pub debug: bool,
}

#[derive(Clone, Debug)]
pub struct ObjectStoreInfo {
    // This will be `None` if we have `StorageKind::Disabled`
    pub object_store: Option<Arc<dyn ObjectStore>>,
    pub kind: StorageKind,
}

impl ObjectStoreInfo {
    fn new(config: Option<StorageKind>) -> Result<Option<Self>, Error> {
        let Some(config) = config else {
            return Ok(None);
        };

        let object_store: Option<Arc<dyn ObjectStore>> = match &config {
            StorageKind::Filesystem { path } => Some(Arc::new(LocalFileSystem::new_with_prefix(path).map_err(|e| Error::new(ErrorDetails::Config {
                message: format!("Failed to create filesystem object store for path: {path}: {e}"),
            }))?)),
            StorageKind::S3Compatible {
                bucket_name,
                region,
                #[cfg(feature = "e2e_tests")]
                prefix: _,
            } => Some(Arc::new(
                AmazonS3Builder::from_env()
                    .with_region(region)
                    .with_bucket_name(bucket_name)
                    // Uses the S3 'If-Match' and 'If-None-Match' headers to implement condition put
                    .with_conditional_put(object_store::aws::S3ConditionalPut::ETagMatch)
                    .build()
                    .map_err(|e| Error::new(ErrorDetails::Config {
                        message: format!("Failed to create S3 object store for bucket: {bucket_name} in region: {region}: {e}"),
                    }))?),
            ),
            StorageKind::Disabled => {
                None
            }
        };

        Ok(Some(Self {
            object_store,
            kind: config,
        }))
    }
}

/// Note: This struct and the impl below can be removed in favor of a derived impl for Deserialize once we have removed the `disable_observability` flag
/// TODO (#797): Remove this once we have removed the `disable_observability` flag
#[derive(Debug, Default, Deserialize)]
#[serde(deny_unknown_fields)]
pub struct UninitializedGatewayConfig {
    pub bind_address: Option<std::net::SocketAddr>,
    #[serde(default)]
    pub disable_observability: bool,
    #[serde(default)]
    pub observability: ObservabilityConfig,
    #[serde(default)]
    pub debug: bool,
}

impl TryFrom<UninitializedGatewayConfig> for GatewayConfig {
    type Error = Error;
    fn try_from(config: UninitializedGatewayConfig) -> Result<Self, Self::Error> {
        let enabled = match (config.disable_observability, config.observability.enabled) {
            (true, Some(_)) => {
                return Err(Error::new(ErrorDetails::Config {
                    message: "Configuration flag `gateway.disable_observability` and `gateway.observability.enabled` are mutually exclusive. We are deprecating `gateway.disable_observability` in favor of `gateway.observability.enabled`. See https://github.com/tensorzero/tensorzero/issues/797 on GitHub for details.".to_string(),
                }));
            }
            (true, None) => {
                tracing::warn!("Deprecation Warning: The configuration flag `gateway.disable_observability` is deprecated in favor of `gateway.observability.enabled`. See https://github.com/tensorzero/tensorzero/issues/797 on GitHub for details.");
                Some(false)
            }
            (false, Some(enabled)) => Some(enabled),
            (false, None) => None,
        };

        Ok(Self {
            bind_address: config.bind_address,
            observability: ObservabilityConfig {
                enabled,
                async_writes: config.observability.async_writes,
            },
            debug: config.debug,
        })
    }
}

#[derive(Debug, Default, Deserialize, PartialEq)]
#[serde(deny_unknown_fields)]
pub struct ObservabilityConfig {
    #[serde(default)]
    pub enabled: Option<bool>,
    #[serde(default)]
    pub async_writes: bool,
}

#[derive(Debug, Deserialize)]
#[serde(deny_unknown_fields)]
pub struct MetricConfig {
    pub r#type: MetricConfigType,
    pub optimize: MetricConfigOptimize,
    pub level: MetricConfigLevel,
}

#[derive(Debug, Deserialize)]
#[serde(rename_all = "snake_case")]
pub enum MetricConfigType {
    Boolean,
    Float,
}

#[derive(Debug, Deserialize)]
#[serde(rename_all = "snake_case")]
pub enum MetricConfigOptimize {
    Min,
    Max,
}

#[derive(Debug, Deserialize, PartialEq, Serialize)]
#[serde(rename_all = "snake_case")]
pub enum MetricConfigLevel {
    Inference,
    Episode,
}

impl std::fmt::Display for MetricConfigLevel {
    fn fmt(&self, f: &mut std::fmt::Formatter<'_>) -> std::fmt::Result {
        let serialized = serde_json::to_string(self).map_err(|_| std::fmt::Error)?;
        // Remove the quotes around the string
        write!(f, "{}", serialized.trim_matches('"'))
    }
}

impl<'c> Config<'c> {
    pub fn load_from_path(config_path: &Path) -> Result<Config<'c>, Error> {
        let config_table = match UninitializedConfig::read_toml_config(config_path)? {
            Some(table) => table,
            None => {
                return Err(ErrorDetails::Config {
                    message: format!("Config file not found: {config_path:?}"),
                }
                .into())
            }
        };
        let base_path = match PathBuf::from(&config_path).parent() {
            Some(base_path) => base_path.to_path_buf(),
            None => {
                return Err(ErrorDetails::Config {
                    message: format!(
                        "Failed to get parent directory of config file: {config_path:?}"
                    ),
                }
                .into());
            }
        };
        let config = Self::load_from_toml(config_table, base_path)?;
        Ok(config)
    }

    fn load_from_toml(table: toml::Table, base_path: PathBuf) -> Result<Config<'c>, Error> {
        let config = UninitializedConfig::try_from(table)?;

        let gateway = config.gateway.unwrap_or_default().try_into()?;

        let templates = TemplateConfig::new();

        let mut functions = config
            .functions
            .into_iter()
            .map(|(name, config)| config.load(&name, &base_path).map(|c| (name, Arc::new(c))))
            .collect::<Result<HashMap<String, Arc<FunctionConfig>>, Error>>()?;

        let mut evals = HashMap::new();
        for (name, config) in config.evals {
            let (eval_config, eval_function_configs) =
                config.load(&functions, &base_path, &name)?;
            evals.insert(name, Arc::new(eval_config));
            for (eval_function_name, eval_function_config) in eval_function_configs {
                if functions.contains_key(&eval_function_name) {
                    return Err(ErrorDetails::Config {
                        message: format!(
                            "Duplicate evaluator function name: `{}` already exists. This should never happen. Please file a bug report at https://github.com/tensorzero/tensorzero/discussions/new?category=bug-reports.",
                            eval_function_name
                        ),
                    }
                    .into());
                }
                functions.insert(eval_function_name, eval_function_config);
            }
        }

        let tools = config
            .tools
            .into_iter()
            .map(|(name, config)| {
                config
                    .load(&base_path, name.clone())
                    .map(|c| (name, Arc::new(c)))
            })
            .collect::<Result<HashMap<String, Arc<StaticToolConfig>>, Error>>()?;

        let object_store_info = ObjectStoreInfo::new(config.object_storage)?;

        let mut config = Config {
            gateway,
            models: config.models,
            embedding_models: config.embedding_models,
            functions,
            metrics: config.metrics,
            tools,
            evals,
            templates,
            object_store_info,
        };

        // Initialize the templates
        let template_paths = config.get_templates();
        config.templates.initialize(template_paths)?;

        // Validate the config
        config.validate()?;

        Ok(config)
    }

    /// Validate the config
    #[instrument(skip_all)]
    fn validate(&mut self) -> Result<(), Error> {
        // Validate each function
        for (function_name, function) in &self.functions {
            if function_name.starts_with("tensorzero::") {
                return Err(ErrorDetails::Config {
                    message: format!(
                        "Function name cannot start with 'tensorzero::': {function_name}"
                    ),
                }
                .into());
            }
            function.validate(
                &self.tools,
                &mut self.models, // NOTE: in here there might be some models created using shorthand initialization
                &self.embedding_models,
                &self.templates,
                function_name,
            )?;
        }

        // Ensure that no metrics are named "comment" or "demonstration"
        for metric_name in self.metrics.keys() {
            if metric_name == "comment" || metric_name == "demonstration" {
                return Err(ErrorDetails::Config {
                    message: format!(
                        "Metric name '{}' is reserved and cannot be used",
                        metric_name
                    ),
                }
                .into());
            }
            if metric_name.starts_with("tensorzero::") {
                return Err(ErrorDetails::Config {
                    message: format!("Metric name cannot start with 'tensorzero::': {metric_name}"),
                }
                .into());
            }
        }

        // Validate each model
        for (model_name, model) in self.models.iter_static_models() {
            if model_name.starts_with("tensorzero::") {
                return Err(ErrorDetails::Config {
                    message: format!("Model name cannot start with 'tensorzero::': {model_name}"),
                }
                .into());
            }
            model.validate(model_name)?;
        }

        for embedding_model_name in self.embedding_models.keys() {
            if embedding_model_name.starts_with("tensorzero::") {
                return Err(ErrorDetails::Config {
                    message: format!(
                        "Embedding model name cannot start with 'tensorzero::': {embedding_model_name}"
                    ),
                }
                .into());
            }
        }

        // Validate each tool
        for tool_name in self.tools.keys() {
            if tool_name.starts_with("tensorzero::") {
                return Err(ErrorDetails::Config {
                    message: format!("Tool name cannot start with 'tensorzero::': {tool_name}"),
                }
                .into());
            }
        }
        Ok(())
    }

    /// Get a function by name
    pub fn get_function<'a>(
        &'a self,
        function_name: &str,
    ) -> Result<&'a Arc<FunctionConfig>, Error> {
        self.functions.get(function_name).ok_or_else(|| {
            Error::new(ErrorDetails::UnknownFunction {
                name: function_name.to_string(),
            })
        })
    }

    /// Get a metric by name, producing an error if it's not found
    pub fn get_metric_or_err<'a>(&'a self, metric_name: &str) -> Result<&'a MetricConfig, Error> {
        self.metrics.get(metric_name).ok_or_else(|| {
            Error::new(ErrorDetails::UnknownMetric {
                name: metric_name.to_string(),
            })
        })
    }

    /// Get a metric by name
    pub fn get_metric<'a>(&'a self, metric_name: &str) -> Option<&'a MetricConfig> {
        self.metrics.get(metric_name)
    }

    /// Get a tool by name
    pub fn get_tool<'a>(&'a self, tool_name: &str) -> Result<&'a Arc<StaticToolConfig>, Error> {
        self.tools.get(tool_name).ok_or_else(|| {
            Error::new(ErrorDetails::UnknownTool {
                name: tool_name.to_string(),
            })
        })
    }

    /// Get a model by name
    pub fn get_model<'a>(
        &'a self,
        model_name: &Arc<str>,
    ) -> Result<CowNoClone<'a, ModelConfig>, Error> {
        self.models.get(model_name)?.ok_or_else(|| {
            Error::new(ErrorDetails::UnknownModel {
                name: model_name.to_string(),
            })
        })
    }

    /// Get all templates from the config
    /// The HashMap returned is a mapping from the path as given in the TOML file
    /// (relative to the directory containing the TOML file) to the path on the filesystem.
    /// The former path is used as the name of the template for retrieval by variants later.
    pub fn get_templates(&self) -> HashMap<String, String> {
        let mut templates = HashMap::new();

        for function in self.functions.values() {
            for variant in function.variants().values() {
                let variant_template_paths = variant.get_all_template_paths();
                for path in variant_template_paths {
                    templates.insert(
                        path.path.to_string_lossy().to_string(),
                        path.contents.clone(),
                    );
                }
            }
        }
        templates
    }
}

/// A trait for loading configs with a base path
pub trait LoadableConfig<T> {
    fn load<P: AsRef<Path>>(self, base_path: P) -> Result<T, Error>;
}

/// This struct is used to deserialize the TOML config file
/// It does not contain the information that needs to be loaded from the filesystem
/// such as the JSON schemas for the functions and tools.
/// If should be used as part of the `Config::load` method only.
///
/// This allows us to avoid using Option types to represent variables that are initialized after the
/// config is initially parsed.
#[derive(Debug, Deserialize)]
#[serde(deny_unknown_fields)]
struct UninitializedConfig {
    pub gateway: Option<UninitializedGatewayConfig>,
    #[serde(default)]
    pub models: ModelTable, // model name => model config
    #[serde(default)]
    pub embedding_models: EmbeddingModelTable, // embedding model name => embedding model config
    pub functions: HashMap<String, UninitializedFunctionConfig>, // function name => function config
    #[serde(default)]
    pub metrics: HashMap<String, MetricConfig>, // metric name => metric config
    #[serde(default)]
    pub tools: HashMap<String, UninitializedToolConfig>, // tool name => tool config
    #[serde(default)]
<<<<<<< HEAD
    pub evals: HashMap<String, UninitializedEvalConfig>, // eval name => eval config
=======
    pub object_storage: Option<StorageKind>,
>>>>>>> 7ce2ee63
}

impl UninitializedConfig {
    /// Read a file from the file system and parse it as TOML
    fn read_toml_config(path: &Path) -> Result<Option<toml::Table>, Error> {
        if !path.exists() {
            return Ok(None);
        }
        Ok(Some(
            std::fs::read_to_string(path)
                .map_err(|_| {
                    Error::new(ErrorDetails::Config {
                        message: format!("Failed to read config file: {}", path.to_string_lossy()),
                    })
                })?
                .parse::<toml::Table>()
                .map_err(|_| {
                    Error::new(ErrorDetails::Config {
                        message: format!(
                            "Failed to parse config file as valid TOML: {}",
                            path.to_string_lossy()
                        ),
                    })
                })?,
        ))
    }
}

/// Deserialize a TOML table into `UninitializedConfig`
impl TryFrom<toml::Table> for UninitializedConfig {
    type Error = Error;

    fn try_from(table: toml::Table) -> Result<Self, Self::Error> {
        // NOTE: We'd like to use `serde_path_to_error` here but it has a bug with enums:
        //       https://github.com/dtolnay/path-to-error/issues/1
        match table.try_into() {
            Ok(config) => Ok(config),
            Err(e) => Err(Error::new(ErrorDetails::Config {
                message: format!("{e}"),
            })),
        }
    }
}

#[derive(Debug, Deserialize)]
#[serde(tag = "type")]
#[serde(rename_all = "lowercase")]
#[serde(deny_unknown_fields)]
enum UninitializedFunctionConfig {
    Chat(UninitializedFunctionConfigChat),
    Json(UninitializedFunctionConfigJson),
}

#[derive(Debug, Deserialize)]
#[serde(deny_unknown_fields)]
struct UninitializedFunctionConfigChat {
    variants: HashMap<String, UninitializedVariantConfig>, // variant name => variant config
    system_schema: Option<PathBuf>,
    user_schema: Option<PathBuf>,
    assistant_schema: Option<PathBuf>,
    #[serde(default)]
    tools: Vec<String>, // tool names
    #[serde(default)]
    tool_choice: ToolChoice,
    #[serde(default)]
    parallel_tool_calls: bool,
}

#[derive(Debug, Deserialize)]
#[serde(deny_unknown_fields)]
struct UninitializedFunctionConfigJson {
    variants: HashMap<String, UninitializedVariantConfig>, // variant name => variant config
    system_schema: Option<PathBuf>,
    user_schema: Option<PathBuf>,
    assistant_schema: Option<PathBuf>,
    output_schema: Option<PathBuf>, // schema will default to {} if not specified
}

impl UninitializedFunctionConfig {
    pub fn load<P: AsRef<Path>>(
        self,
        function_name: &str,
        base_path: P,
    ) -> Result<FunctionConfig, Error> {
        match self {
            UninitializedFunctionConfig::Chat(params) => {
                let system_schema = params
                    .system_schema
                    .map(|path| JSONSchemaFromPath::new(path, base_path.as_ref()))
                    .transpose()?;
                let user_schema = params
                    .user_schema
                    .map(|path| JSONSchemaFromPath::new(path, base_path.as_ref()))
                    .transpose()?;
                let assistant_schema = params
                    .assistant_schema
                    .map(|path| JSONSchemaFromPath::new(path, base_path.as_ref()))
                    .transpose()?;
                let variants = params
                    .variants
                    .into_iter()
                    .map(|(name, variant)| variant.load(&base_path).map(|v| (name, v)))
                    .collect::<Result<HashMap<_, _>, Error>>()?;
                for (name, variant) in variants.iter() {
                    if let VariantConfig::ChatCompletion(chat_config) = variant {
                        if chat_config.json_mode.is_some() {
                            return Err(ErrorDetails::Config {
                                message: format!(
                                    "JSON mode is not supported for variant `{name}` (parent function is a chat function)",
                                ),
                            }
                            .into());
                        }
                    }
                }
                Ok(FunctionConfig::Chat(FunctionConfigChat {
                    variants,
                    system_schema,
                    user_schema,
                    assistant_schema,
                    tools: params.tools,
                    tool_choice: params.tool_choice,
                    parallel_tool_calls: params.parallel_tool_calls,
                }))
            }
            UninitializedFunctionConfig::Json(params) => {
                let system_schema = params
                    .system_schema
                    .map(|path| JSONSchemaFromPath::new(path, base_path.as_ref()))
                    .transpose()?;
                let user_schema = params
                    .user_schema
                    .map(|path| JSONSchemaFromPath::new(path, base_path.as_ref()))
                    .transpose()?;
                let assistant_schema = params
                    .assistant_schema
                    .map(|path| JSONSchemaFromPath::new(path, base_path.as_ref()))
                    .transpose()?;
                let output_schema = match params.output_schema {
                    Some(path) => JSONSchemaFromPath::new(path, base_path.as_ref())?,
                    None => JSONSchemaFromPath::default(),
                };
                let implicit_tool = ToolConfig::Implicit(ImplicitToolConfig {
                    parameters: output_schema.clone(),
                });
                let implicit_tool_call_config = ToolCallConfig {
                    tools_available: vec![implicit_tool],
                    tool_choice: ToolChoice::Specific(IMPLICIT_TOOL_NAME.to_string()),
                    parallel_tool_calls: false,
                };
                let variants = params
                    .variants
                    .into_iter()
                    .map(|(name, variant)| variant.load(&base_path).map(|v| (name, v)))
                    .collect::<Result<HashMap<_, _>, Error>>()?;

                for (name, variant) in variants.iter() {
                    let mut warn_variant = None;
                    match variant {
                        VariantConfig::ChatCompletion(chat_config) => {
                            if chat_config.json_mode.is_none() {
                                warn_variant = Some(name.clone());
                            }
                        }
                        VariantConfig::BestOfNSampling(best_of_n_config) => {
                            if best_of_n_config.evaluator.inner.json_mode.is_none() {
                                warn_variant = Some(format!("{name}.evaluator"));
                            }
                        }
                        VariantConfig::MixtureOfN(mixture_of_n_config) => {
                            if mixture_of_n_config.fuser.inner.json_mode.is_none() {
                                warn_variant = Some(format!("{name}.fuser"));
                            }
                        }
                        VariantConfig::Dicl(best_of_n_config) => {
                            if best_of_n_config.json_mode.is_none() {
                                warn_variant = Some(name.clone());
                            }
                        }
                    }
                    if let Some(warn_variant) = warn_variant {
                        tracing::warn!("Deprecation Warning: `json_mode` is not specified for `[functions.{function_name}.variants.{warn_variant}]` (parent function `{function_name}` is a JSON function), defaulting to `strict`. This field will become required in a future release - see https://github.com/tensorzero/tensorzero/issues/1043 on GitHub for details.");
                    }
                }
                Ok(FunctionConfig::Json(FunctionConfigJson {
                    variants,
                    system_schema,
                    user_schema,
                    assistant_schema,
                    output_schema,
                    implicit_tool_call_config,
                }))
            }
        }
    }
}

#[derive(Debug, Deserialize)]
#[serde(tag = "type")]
#[serde(rename_all = "snake_case")]
#[serde(deny_unknown_fields)]
pub enum UninitializedVariantConfig {
    ChatCompletion(UninitializedChatCompletionConfig),
    #[serde(rename = "experimental_best_of_n_sampling")]
    BestOfNSampling(UninitializedBestOfNSamplingConfig),
    #[serde(rename = "experimental_dynamic_in_context_learning")]
    Dicl(UninitializedDiclConfig),
    #[serde(rename = "experimental_mixture_of_n")]
    MixtureOfN(UninitializedMixtureOfNConfig),
}

impl UninitializedVariantConfig {
    pub fn load<P: AsRef<Path>>(self, base_path: P) -> Result<VariantConfig, Error> {
        match self {
            UninitializedVariantConfig::ChatCompletion(params) => {
                Ok(VariantConfig::ChatCompletion(params.load(base_path)?))
            }
            UninitializedVariantConfig::BestOfNSampling(params) => {
                Ok(VariantConfig::BestOfNSampling(params.load(base_path)?))
            }
            UninitializedVariantConfig::Dicl(params) => {
                Ok(VariantConfig::Dicl(params.load(base_path)?))
            }
            UninitializedVariantConfig::MixtureOfN(params) => {
                Ok(VariantConfig::MixtureOfN(params.load(base_path)?))
            }
        }
    }
}

#[derive(Debug, Deserialize)]
pub struct UninitializedToolConfig {
    pub description: String,
    pub parameters: PathBuf,
    #[serde(default)]
    pub strict: bool,
}

impl UninitializedToolConfig {
    pub fn load<P: AsRef<Path>>(
        self,
        base_path: P,
        name: String,
    ) -> Result<StaticToolConfig, Error> {
        let parameters = JSONSchemaFromPath::new(self.parameters, base_path.as_ref())?;
        Ok(StaticToolConfig {
            name,
            description: self.description,
            parameters,
            strict: self.strict,
        })
    }
}

#[derive(Debug)]
pub struct PathWithContents {
    pub path: PathBuf,
    pub contents: String,
}

impl PathWithContents {
    pub fn from_path<P: AsRef<Path>>(path: PathBuf, base_path: Option<P>) -> Result<Self, Error> {
        let full_path = if let Some(base_path) = base_path.as_ref() {
            &base_path.as_ref().join(&path)
        } else {
            &path
        };
        let contents = std::fs::read_to_string(full_path).map_err(|e| {
            Error::new(ErrorDetails::Config {
                message: format!(
                    "Failed to read file at {}: {}",
                    full_path.to_string_lossy(),
                    e
                ),
            })
        })?;
        Ok(Self { path, contents })
    }
}

#[cfg(test)]
mod tests {

    use tracing_test::traced_test;

    use super::*;

    use std::env;

    use crate::{embeddings::EmbeddingProviderConfig, variant::JsonMode};

    /// Ensure that the sample valid config can be parsed without panicking
    #[test]
    fn test_config_from_toml_table_valid() {
        let config = get_sample_valid_config();
        let base_path = PathBuf::from(env!("CARGO_MANIFEST_DIR"));
        Config::load_from_toml(config, base_path.clone()).expect("Failed to load config");

        // Ensure that removing the `[metrics]` section still parses the config
        let mut config = get_sample_valid_config();
        config
            .remove("metrics")
            .expect("Failed to remove `[metrics]` section");
        let config = Config::load_from_toml(config, base_path).expect("Failed to load config");

        // Check that the JSON mode is set properly on the JSON variants
        let prompt_a_json_mode = match config
            .functions
            .get("json_with_schemas")
            .unwrap()
            .variants()
            .get("openai_promptA")
            .unwrap()
        {
            VariantConfig::ChatCompletion(chat_config) => &chat_config.json_mode.unwrap(),
            _ => panic!("Expected a chat completion variant"),
        };
        assert_eq!(prompt_a_json_mode, &JsonMode::ImplicitTool);

        let prompt_b_json_mode = match config
            .functions
            .get("json_with_schemas")
            .unwrap()
            .variants()
            .get("openai_promptB")
            .unwrap()
        {
            VariantConfig::ChatCompletion(chat_config) => chat_config.json_mode,
            _ => panic!("Expected a chat completion variant"),
        };
        // The json mode is unset (the default will get filled in when we construct a request,
        // using the variant mode (json/chat)).
        assert_eq!(prompt_b_json_mode, None);
        // Check that the tool choice for get_weather is set to "specific" and the correct tool
        let function = config.functions.get("weather_helper").unwrap();
        match &**function {
            FunctionConfig::Chat(chat_config) => {
                assert_eq!(
                    chat_config.tool_choice,
                    ToolChoice::Specific("get_temperature".to_string())
                );
            }
            _ => panic!("Expected a chat function"),
        }
        // Check that the best of n variant has multiple candidates
        let function = config
            .functions
            .get("templates_with_variables_chat")
            .unwrap();
        match &**function {
            FunctionConfig::Chat(chat_config) => {
                if let Some(variant) = chat_config.variants.get("best_of_n") {
                    match variant {
                        VariantConfig::BestOfNSampling(best_of_n_config) => {
                            assert!(
                                best_of_n_config.candidates.len() > 1,
                                "Best of n variant should have multiple candidates"
                            );
                        }
                        _ => panic!("Expected a best of n variant"),
                    }
                } else {
                    panic!("Expected to find a best of n variant");
                }
            }
            _ => panic!("Expected a chat function"),
        }
        // Check that the async flag is set to false by default
        assert!(!config.gateway.observability.async_writes);

        // To test that variant default weights work correctly,
        // We check `functions.templates_with_variables_json.variants.variant_with_variables.weight`
        // This variant's weight is unspecified, so it should default to 0
        let json_function = config
            .functions
            .get("templates_with_variables_json")
            .unwrap();
        match &**json_function {
            FunctionConfig::Json(json_config) => {
                let variant = json_config.variants.get("variant_with_variables").unwrap();
                match variant {
                    VariantConfig::ChatCompletion(chat_config) => {
                        assert_eq!(chat_config.weight, 0.0); // Default weight should be 0
                    }
                    _ => panic!("Expected a chat completion variant"),
                }
            }
            _ => panic!("Expected a JSON function"),
        }

        assert_eq!(config.embedding_models.len(), 1);

        let embedding_model = config
            .embedding_models
            .get("text-embedding-3-small")
            .expect("Error getting embedding model")
            .unwrap();
        assert_eq!(embedding_model.routing, vec!["openai".into()]);
        assert_eq!(embedding_model.providers.len(), 1);
        let provider = embedding_model.providers.get("openai").unwrap();
        assert!(matches!(provider, EmbeddingProviderConfig::OpenAI(_)));
    }

    /// Ensure that the config parsing correctly handles the `gateway.bind_address` field
    #[test]
    fn test_config_gateway_bind_address() {
        let mut config = get_sample_valid_config();
        let base_path = PathBuf::new();

        // Test with a valid bind address
        let parsed_config = Config::load_from_toml(config.clone(), base_path.clone()).unwrap();
        assert_eq!(
            parsed_config.gateway.bind_address.unwrap().to_string(),
            "0.0.0.0:3000"
        );

        // Test with missing gateway section
        config.remove("gateway");
        let parsed_config = Config::load_from_toml(config.clone(), base_path.clone()).unwrap();
        assert!(parsed_config.gateway.bind_address.is_none());

        // Test with missing bind_address
        config.insert(
            "gateway".to_string(),
            toml::Value::Table(toml::Table::new()),
        );
        let parsed_config = Config::load_from_toml(config.clone(), base_path.clone()).unwrap();
        assert!(parsed_config.gateway.bind_address.is_none());

        // Test with invalid bind address
        config["gateway"].as_table_mut().unwrap().insert(
            "bind_address".to_string(),
            toml::Value::String("invalid_address".to_string()),
        );
        let result = Config::load_from_toml(config, base_path);
        assert_eq!(
            result.unwrap_err(),
            Error::new(ErrorDetails::Config {
                message: "invalid socket address syntax\nin `gateway.bind_address`\n".to_string()
            })
        );
    }

    /// Ensure that the config parsing fails when the `[models]` section is missing
    #[test]
    fn test_config_from_toml_table_missing_models() {
        let mut config = get_sample_valid_config();
        let base_path = PathBuf::new();
        config
            .remove("models")
            .expect("Failed to remove `[models]` section");

        // Remove all functions except generate_draft so we are sure what error will be thrown
        config["functions"]
            .as_table_mut()
            .unwrap()
            .retain(|k, _| k == "generate_draft");

        assert_eq!(
            Config::load_from_toml(config, base_path).unwrap_err(),
            Error::new(ErrorDetails::Config {
                message: "Model name 'gpt-3.5-turbo' not found in model table".to_string()
            })
        );
    }

    /// Ensure that the config parsing fails when the `[providers]` section is missing
    #[test]
    fn test_config_from_toml_table_missing_providers() {
        let mut config = get_sample_valid_config();
        config["models"]["claude-3-haiku-20240307"]
            .as_table_mut()
            .expect("Failed to get `models.claude-3-haiku-20240307` section")
            .remove("providers")
            .expect("Failed to remove `[providers]` section");
        let base_path = PathBuf::new();
        let result = Config::load_from_toml(config, base_path);
        assert_eq!(
            result.unwrap_err(),
            Error::new(ErrorDetails::Config {
                message: "missing field `providers`\nin `models.claude-3-haiku-20240307`\n"
                    .to_string()
            })
        );
    }

    /// Ensure that the config parsing fails when the model credentials are missing
    #[test]
    fn test_config_from_toml_table_missing_credentials() {
        let mut config = get_sample_valid_config();
        let base_path = PathBuf::new();

        // Add a new variant called generate_draft_dummy to the generate_draft function
        let generate_draft = config["functions"]["generate_draft"]
            .as_table_mut()
            .expect("Failed to get `functions.generate_draft` section");

        let variants = generate_draft["variants"]
            .as_table_mut()
            .expect("Failed to get `variants` section");

        variants.insert(
            "generate_draft_dummy".into(),
            toml::Value::Table({
                let mut table = toml::Table::new();
                table.insert("type".into(), "chat_completion".into());
                table.insert("weight".into(), 1.0.into());
                table.insert("model".into(), "dummy".into());
                table.insert(
                    "system_template".into(),
                    "fixtures/config/functions/generate_draft/promptA/system_template.minijinja"
                        .into(),
                );
                table
            }),
        );

        // Add a new model "dummy" with a provider of type "dummy" with name "bad_credentials"
        let models = config["models"].as_table_mut().unwrap();
        models.insert(
            "dummy".into(),
            toml::Value::Table({
                let mut dummy_model = toml::Table::new();
                dummy_model.insert(
                    "providers".into(),
                    toml::Value::Table({
                        let mut providers = toml::Table::new();
                        providers.insert(
                            "bad_credentials".into(),
                            toml::Value::Table({
                                let mut provider = toml::Table::new();
                                provider.insert("type".into(), "dummy".into());
                                provider.insert("model_name".into(), "bad_credentials".into());
                                provider
                                    .insert("api_key_location".into(), "env::not_a_place".into());
                                provider
                            }),
                        );
                        providers
                    }),
                );
                dummy_model.insert(
                    "routing".into(),
                    toml::Value::Array(vec![toml::Value::String("bad_credentials".into())]),
                );
                dummy_model
            }),
        );

        let error = Config::load_from_toml(config.clone(), base_path.clone()).unwrap_err();
        assert_eq!(
            error,
            Error::new(ErrorDetails::Config {
                message: "Invalid api_key_location for Dummy provider\nin `models.dummy.providers.bad_credentials`\n"
                    .to_string()
            })
        );
    }

    /// Ensure that the config parsing fails when the `[functions]` section is missing
    #[test]
    fn test_config_from_toml_table_missing_functions() {
        let mut config = get_sample_valid_config();
        config
            .remove("functions")
            .expect("Failed to remove `[functions]` section");
        let base_path = PathBuf::new();
        let result = Config::load_from_toml(config, base_path);
        assert_eq!(
            result.unwrap_err(),
            ErrorDetails::Config {
                message: "missing field `functions`\n".to_string()
            }
            .into()
        );
    }

    /// Ensure that the config parsing fails when the `[variants]` section is missing
    #[test]
    fn test_config_from_toml_table_missing_variants() {
        let mut config = get_sample_valid_config();
        config["functions"]["generate_draft"]
            .as_table_mut()
            .expect("Failed to get `functions.generate_draft` section")
            .remove("variants")
            .expect("Failed to remove `[variants]` section");
        let base_path = PathBuf::new();
        let result = Config::load_from_toml(config, base_path);
        assert_eq!(
            result.unwrap_err(),
            ErrorDetails::Config {
                message: "missing field `variants`\nin `functions.generate_draft`\n".to_string()
            }
            .into()
        );
    }

    /// Ensure that the config parsing fails when there are extra variables at the root level
    #[test]
    fn test_config_from_toml_table_extra_variables_root() {
        let mut config = get_sample_valid_config();
        config.insert("enable_agi".into(), true.into());
        let base_path = PathBuf::new();
        let result = Config::load_from_toml(config, base_path);
        assert!(result
            .unwrap_err()
            .to_string()
            .contains("unknown field `enable_agi`, expected one of"));
    }

    /// Ensure that the config parsing fails when there are extra variables for models
    #[test]
    fn test_config_from_toml_table_extra_variables_models() {
        let mut config = get_sample_valid_config();
        config["models"]["claude-3-haiku-20240307"]
            .as_table_mut()
            .expect("Failed to get `models.claude-3-haiku-20240307` section")
            .insert("enable_agi".into(), true.into());
        let base_path = PathBuf::new();
        let result = Config::load_from_toml(config, base_path);
        assert!(result
            .unwrap_err()
            .to_string()
            .contains("unknown field `enable_agi`, expected"));
    }

    /// Ensure that the config parsing fails when there models with blacklisted names
    #[test]
    fn test_config_from_toml_table_blacklisted_models() {
        let mut config = get_sample_valid_config();

        let claude_config = config["models"]
            .as_table_mut()
            .expect("Failed to get `models` section")
            .remove("claude-3-haiku-20240307")
            .expect("Failed to remove claude config");
        config["models"]
            .as_table_mut()
            .expect("Failed to get `models` section")
            .insert("anthropic::claude-3-haiku-20240307".into(), claude_config);

        let base_path = PathBuf::new();
        let result = Config::load_from_toml(config, base_path);
        let error = result.unwrap_err();
        assert!(error
            .to_string()
            .contains("Model name 'anthropic::claude-3-haiku-20240307' contains a reserved prefix\nin `models`"));
    }

    /// Ensure that the config parsing fails when there are extra variables for providers
    #[test]
    fn test_config_from_toml_table_extra_variables_providers() {
        let mut config = get_sample_valid_config();
        config["models"]["claude-3-haiku-20240307"]["providers"]["anthropic"]
            .as_table_mut()
            .expect("Failed to get `models.claude-3-haiku-20240307.providers.anthropic` section")
            .insert("enable_agi".into(), true.into());
        let base_path = PathBuf::new();
        let result = Config::load_from_toml(config, base_path);
        assert!(result
            .unwrap_err()
            .to_string()
            .contains("unknown field `enable_agi`, expected"));
    }

    /// Ensure that the config parsing fails when there are extra variables for functions
    #[test]
    fn test_config_from_toml_table_extra_variables_functions() {
        let mut config = get_sample_valid_config();
        config["functions"]["generate_draft"]
            .as_table_mut()
            .expect("Failed to get `functions.generate_draft` section")
            .insert("enable_agi".into(), true.into());
        let base_path = PathBuf::new();
        let result = Config::load_from_toml(config, base_path);
        assert!(result
            .unwrap_err()
            .to_string()
            .contains("unknown field `enable_agi`, expected"));
    }

    /// Ensure that the config parsing defaults properly for JSON functions with no output schema
    #[test]
    fn test_config_from_toml_table_json_function_no_output_schema() {
        let mut config = get_sample_valid_config();
        config["functions"]["json_with_schemas"]
            .as_table_mut()
            .expect("Failed to get `functions.generate_draft` section")
            .remove("output_schema");
        let base_path = PathBuf::new();
        let result = Config::load_from_toml(config, base_path);
        let config = result.unwrap();
        // Check that the output schema is set to {}
        let output_schema = match &**config.functions.get("json_with_schemas").unwrap() {
            FunctionConfig::Json(json_config) => &json_config.output_schema,
            _ => panic!("Expected a JSON function"),
        };
        assert_eq!(output_schema, &JSONSchemaFromPath::default());
        assert_eq!(output_schema.value, &serde_json::json!({}));
    }

    /// Ensure that the config parsing fails when there are extra variables for variants
    #[test]
    fn test_config_from_toml_table_extra_variables_variants() {
        let mut config = get_sample_valid_config();
        config["functions"]["generate_draft"]["variants"]["openai_promptA"]
            .as_table_mut()
            .expect("Failed to get `functions.generate_draft.variants.openai_promptA` section")
            .insert("enable_agi".into(), true.into());
        let base_path = PathBuf::new();
        let result = Config::load_from_toml(config, base_path);
        assert!(result
            .unwrap_err()
            .to_string()
            .contains("unknown field `enable_agi`, expected"));
    }

    /// Ensure that the config parsing fails when there are extra variables for metrics
    #[test]
    fn test_config_from_toml_table_extra_variables_metrics() {
        let mut config = get_sample_valid_config();
        config["metrics"]["task_success"]
            .as_table_mut()
            .expect("Failed to get `metrics.task_success` section")
            .insert("enable_agi".into(), true.into());
        let base_path = PathBuf::new();
        let result = Config::load_from_toml(config, base_path);
        assert!(result
            .unwrap_err()
            .to_string()
            .contains("unknown field `enable_agi`, expected"));
    }

    /// Ensure that the config validation fails when a model has no providers in `routing`
    #[test]
    fn test_config_validate_model_empty_providers() {
        let mut config = get_sample_valid_config();
        config["models"]["gpt-3.5-turbo"]["routing"] = toml::Value::Array(vec![]);
        let base_path = PathBuf::new();
        let result = Config::load_from_toml(config, base_path);
        let error = result.unwrap_err();
        assert!(error
            .to_string()
            .contains("`models.gpt-3.5-turbo`: `routing` must not be empty"));
    }

    /// Ensure that the config validation fails when there are duplicate routing entries
    #[test]
    fn test_config_validate_model_duplicate_routing_entry() {
        let mut config = get_sample_valid_config();
        config["models"]["gpt-3.5-turbo"]["routing"] =
            toml::Value::Array(vec!["openai".into(), "openai".into()]);
        let result = Config::load_from_toml(config, PathBuf::new());
        let error = result.unwrap_err().to_string();
        assert!(error.contains("`models.gpt-3.5-turbo.routing`: duplicate entry `openai`"));
    }

    /// Ensure that the config validation fails when a routing entry does not exist in providers
    #[test]
    fn test_config_validate_model_routing_entry_not_in_providers() {
        let mut config = get_sample_valid_config();
        config["models"]["gpt-3.5-turbo"]["routing"] = toml::Value::Array(vec!["closedai".into()]);
        let result = Config::load_from_toml(config, PathBuf::new());
        assert!(result.unwrap_err().to_string().contains("`models.gpt-3.5-turbo`: `routing` contains entry `closedai` that does not exist in `providers`"));
    }

    /// Ensure that the config loading fails when the system schema does not exist
    #[test]
    fn test_config_system_schema_does_not_exist() {
        let mut sample_config = get_sample_valid_config();
        sample_config["functions"]["templates_with_variables_chat"]["system_schema"] =
            "non_existent_file.json".into();
        let base_path = PathBuf::new();
        let result = Config::load_from_toml(sample_config, base_path);
        assert_eq!(
            result.unwrap_err(),
            ErrorDetails::JsonSchema {
                message: "Failed to read JSON Schema `non_existent_file.json`: No such file or directory (os error 2)".to_string()
            }.into()
        );
        let mut sample_config = get_sample_valid_config();
        sample_config["functions"]["templates_with_variables_json"]["system_schema"] =
            "non_existent_file.json".into();
        let base_path = PathBuf::new();
        let result = Config::load_from_toml(sample_config, base_path);
        assert_eq!(
            result.unwrap_err(),
            ErrorDetails::JsonSchema {
                message: "Failed to read JSON Schema `non_existent_file.json`: No such file or directory (os error 2)".to_string()
            }.into()
        );
    }

    /// Ensure that the config loading fails when the user schema does not exist
    #[test]
    fn test_config_user_schema_does_not_exist() {
        let mut sample_config = get_sample_valid_config();
        sample_config["functions"]["templates_with_variables_chat"]["user_schema"] =
            "non_existent_file.json".into();
        let base_path = PathBuf::new();
        let result = Config::load_from_toml(sample_config, base_path);
        assert_eq!(
            result.unwrap_err(),
            ErrorDetails::JsonSchema {
                message: "Failed to read JSON Schema `non_existent_file.json`: No such file or directory (os error 2)".to_string()
            }.into()
        );
        let mut sample_config = get_sample_valid_config();
        sample_config["functions"]["templates_with_variables_json"]["user_schema"] =
            "non_existent_file.json".into();
        let base_path = PathBuf::new();
        let result = Config::load_from_toml(sample_config, base_path);
        assert_eq!(
            result.unwrap_err(),
            ErrorDetails::JsonSchema {
                message: "Failed to read JSON Schema `non_existent_file.json`: No such file or directory (os error 2)".to_string()
            }.into()
        );
    }

    /// Ensure that the config loading fails when the assistant schema does not exist
    #[test]
    fn test_config_assistant_schema_does_not_exist() {
        let mut sample_config = get_sample_valid_config();
        sample_config["functions"]["templates_with_variables_chat"]["assistant_schema"] =
            "non_existent_file.json".into();
        let base_path = PathBuf::new();
        let result = Config::load_from_toml(sample_config, base_path);
        assert_eq!(
            result.unwrap_err(),
            ErrorDetails::JsonSchema {
                message: "Failed to read JSON Schema `non_existent_file.json`: No such file or directory (os error 2)".to_string()
            }.into()
        );
        let mut sample_config = get_sample_valid_config();
        sample_config["functions"]["templates_with_variables_json"]["assistant_schema"] =
            "non_existent_file.json".into();
        let base_path = PathBuf::new();
        let result = Config::load_from_toml(sample_config, base_path);
        assert_eq!(
            result.unwrap_err(),
            ErrorDetails::JsonSchema {
                message: "Failed to read JSON Schema `non_existent_file.json`: No such file or directory (os error 2)".to_string()
            }.into()
        );
    }

    /// Ensure that the config loading fails when the system schema is missing but is needed
    #[test]
    fn test_config_system_schema_is_needed() {
        let mut sample_config = get_sample_valid_config();
        sample_config["functions"]["templates_with_variables_chat"]
            .as_table_mut()
            .unwrap()
            .remove("system_schema");

        sample_config["functions"]["templates_with_variables_chat"]["variants"]
            .as_table_mut()
            .unwrap()
            .remove("best_of_n");
        let base_path = PathBuf::new();
        let result = Config::load_from_toml(sample_config, base_path);
        assert_eq!(
            result.unwrap_err(),
            ErrorDetails::Config {
                message: "`functions.templates_with_variables_chat.variants.variant_with_variables.system_template`: schema is required when template is specified and needs variables".to_string()
            }.into()
        );
        let mut sample_config = get_sample_valid_config();
        sample_config["functions"]["templates_with_variables_json"]
            .as_table_mut()
            .unwrap()
            .remove("system_schema");
        let base_path = PathBuf::new();
        let result = Config::load_from_toml(sample_config, base_path);
        assert_eq!(
            result.unwrap_err(),
            ErrorDetails::Config {
                message: "`functions.templates_with_variables_json.variants.variant_with_variables.system_template`: schema is required when template is specified and needs variables".to_string()
            }.into()
        );
    }

    /// Ensure that the config loading fails when the user schema is missing but is needed
    #[test]
    fn test_config_user_schema_is_needed() {
        let mut sample_config = get_sample_valid_config();
        sample_config["functions"]["templates_with_variables_chat"]
            .as_table_mut()
            .unwrap()
            .remove("user_schema");
        sample_config["functions"]["templates_with_variables_chat"]["variants"]
            .as_table_mut()
            .unwrap()
            .remove("best_of_n");
        let base_path = PathBuf::new();
        let result = Config::load_from_toml(sample_config, base_path);
        assert_eq!(
            result.unwrap_err(),
            ErrorDetails::Config {
                message: "`functions.templates_with_variables_chat.variants.variant_with_variables.user_template`: schema is required when template is specified and needs variables".to_string()
            }.into()
        );

        let mut sample_config = get_sample_valid_config();
        sample_config["functions"]["templates_with_variables_json"]
            .as_table_mut()
            .unwrap()
            .remove("user_schema");
        let base_path = PathBuf::new();
        let result = Config::load_from_toml(sample_config, base_path);
        assert_eq!(
            result.unwrap_err(),
            ErrorDetails::Config {
                message: "`functions.templates_with_variables_json.variants.variant_with_variables.user_template`: schema is required when template is specified and needs variables".to_string()
            }.into()
        );
    }

    /// Ensure that the config loading fails when the assistant schema is missing but is needed
    #[test]
    fn test_config_assistant_schema_is_needed() {
        let mut sample_config = get_sample_valid_config();
        sample_config["functions"]["templates_with_variables_chat"]
            .as_table_mut()
            .unwrap()
            .remove("assistant_schema");

        sample_config["functions"]["templates_with_variables_chat"]["variants"]
            .as_table_mut()
            .unwrap()
            .remove("best_of_n");
        let base_path = PathBuf::new();
        let result = Config::load_from_toml(sample_config, base_path);
        assert_eq!(
            result.unwrap_err(),
            ErrorDetails::Config {
                message: "`functions.templates_with_variables_chat.variants.variant_with_variables.assistant_template`: schema is required when template is specified and needs variables".to_string()
            }.into()
        );
        let mut sample_config = get_sample_valid_config();
        sample_config["functions"]["templates_with_variables_json"]
            .as_table_mut()
            .unwrap()
            .remove("assistant_schema");
        let base_path = PathBuf::new();
        let result = Config::load_from_toml(sample_config, base_path);
        assert_eq!(
            result.unwrap_err(),
            ErrorDetails::Config {
                message: "`functions.templates_with_variables_json.variants.variant_with_variables.assistant_template`: schema is required when template is specified and needs variables".to_string()
            }.into()
        );
    }

    /// Ensure that config loading fails when a nonexistent candidate is specified in a variant
    #[test]
    fn test_config_best_of_n_candidate_not_found() {
        let mut sample_config = get_sample_valid_config();
        sample_config["functions"]["templates_with_variables_chat"]["variants"]
            .as_table_mut()
            .unwrap()
            .get_mut("best_of_n")
            .unwrap()
            .as_table_mut()
            .unwrap()
            .insert(
                "candidates".into(),
                toml::Value::Array(vec!["non_existent_candidate".into()]),
            );
        let base_path = PathBuf::new();
        let result = Config::load_from_toml(sample_config, base_path);
        assert_eq!(
            result.unwrap_err(),
            ErrorDetails::UnknownCandidate {
                name: "non_existent_candidate".to_string()
            }
            .into()
        );
    }

    /// Ensure that the config validation fails when a function variant has a negative weight
    #[test]
    fn test_config_validate_function_variant_negative_weight() {
        let mut config = get_sample_valid_config();
        config["functions"]["generate_draft"]["variants"]["openai_promptA"]["weight"] =
            toml::Value::Float(-1.0);
        let base_path = PathBuf::new();
        let result = Config::load_from_toml(config, base_path);
        assert_eq!(
            result.unwrap_err(),
            ErrorDetails::Config {
                message: "`functions.generate_draft.variants.openai_promptA`: `weight` must be non-negative".to_string()
            }.into()
        );
    }

    /// Ensure that the config validation fails when a variant has a model that does not exist in the models section
    #[test]
    fn test_config_validate_variant_model_not_in_models() {
        let mut config = get_sample_valid_config();
        config["functions"]["generate_draft"]["variants"]["openai_promptA"]["model"] =
            "non_existent_model".into();
        let base_path = PathBuf::new();
        let result = Config::load_from_toml(config, base_path);

        assert_eq!(
            result.unwrap_err(),
            ErrorDetails::Config {
                message: "Model name 'non_existent_model' not found in model table".to_string()
            }
            .into()
        );
    }

    /// Ensure that the config validation fails when a variant has a template that does not exist
    #[test]
    fn test_config_validate_variant_template_nonexistent() {
        let mut config = get_sample_valid_config();
        config["functions"]["generate_draft"]["variants"]["openai_promptA"]["system_template"] =
            "nonexistent_template".into();
        let base_path = PathBuf::new();
        let result = Config::load_from_toml(config, base_path);

        assert_eq!(
            result.unwrap_err(),
            ErrorDetails::Config {
                message: "Failed to read file at nonexistent_template: No such file or directory (os error 2)".to_string()
            }
            .into()
        );
    }

    /// Ensure that the config validation fails when a function has a tool that does not exist in the tools section
    #[test]
    fn test_config_validate_function_nonexistent_tool() {
        let mut config = get_sample_valid_config();
        config["functions"]["generate_draft"]
            .as_table_mut()
            .unwrap()
            .insert("tools".to_string(), toml::Value::Array(vec![]));
        config["functions"]["generate_draft"]["tools"] =
            toml::Value::Array(vec!["non_existent_tool".into()]);
        let base_path = PathBuf::new();
        let result = Config::load_from_toml(config, base_path);

        assert_eq!(
            result.unwrap_err(),
            ErrorDetails::Config {
                message: "`functions.generate_draft.tools`: tool `non_existent_tool` is not present in the config".to_string()
            }.into()
        );
    }

    /// Ensure that the config validation fails when a function name starts with `tensorzero::`
    #[test]
    fn test_config_validate_function_name_tensorzero_prefix() {
        let mut config = get_sample_valid_config();

        // Rename an existing function to start with `tensorzero::`
        let old_function_entry = config["functions"]
            .as_table_mut()
            .unwrap()
            .remove("generate_draft")
            .expect("Did not find function `generate_draft`");
        config["functions"]
            .as_table_mut()
            .unwrap()
            .insert("tensorzero::bad_function".to_string(), old_function_entry);

        let base_path = PathBuf::new();
        let result = Config::load_from_toml(config, base_path);
        assert_eq!(
            result.unwrap_err(),
            Error::new(ErrorDetails::Config {
                message: "Function name cannot start with 'tensorzero::': tensorzero::bad_function"
                    .to_string()
            })
        );
    }

    /// Ensure that the config validation fails when a metric name starts with `tensorzero::`
    #[test]
    fn test_config_validate_metric_name_tensorzero_prefix() {
        let mut config = get_sample_valid_config();

        // Rename an existing metric to start with `tensorzero::`
        let old_metric_entry = config["metrics"]
            .as_table_mut()
            .unwrap()
            .remove("task_success")
            .expect("Did not find metric `task_success`");
        config["metrics"]
            .as_table_mut()
            .unwrap()
            .insert("tensorzero::bad_metric".to_string(), old_metric_entry);

        let base_path = PathBuf::new();
        let result = Config::load_from_toml(config, base_path);
        assert_eq!(
            result.unwrap_err(),
            Error::new(ErrorDetails::Config {
                message: "Metric name cannot start with 'tensorzero::': tensorzero::bad_metric"
                    .to_string()
            })
        );
    }

    /// Ensure that the config validation fails when a model name starts with `tensorzero::`
    #[test]
    fn test_config_validate_model_name_tensorzero_prefix() {
        let mut config = get_sample_valid_config();

        // Rename an existing model to start with `tensorzero::`
        let old_model_entry = config["models"]
            .as_table_mut()
            .unwrap()
            .remove("gpt-3.5-turbo")
            .expect("Did not find model `gpt-3.5-turbo`");
        config["models"]
            .as_table_mut()
            .unwrap()
            .insert("tensorzero::bad_model".to_string(), old_model_entry);

        let base_path = PathBuf::new();
        let result = Config::load_from_toml(config, base_path);
        assert_eq!(
            result.unwrap_err(),
            Error::new(ErrorDetails::Config {
                message:
                    "Model name 'tensorzero::bad_model' contains a reserved prefix\nin `models`\n"
                        .to_string()
            })
        );
    }

    /// Ensure that the config validation fails when an embedding model name starts with `tensorzero::`
    #[test]
    fn test_config_validate_embedding_model_name_tensorzero_prefix() {
        let mut config = get_sample_valid_config();

        // Rename an existing embedding model to start with `tensorzero::`
        let old_embedding_model_entry = config["embedding_models"]
            .as_table_mut()
            .unwrap()
            .remove("text-embedding-3-small")
            .expect("Did not find embedding model `text-embedding-3-small`");
        config["embedding_models"].as_table_mut().unwrap().insert(
            "tensorzero::bad_embedding_model".to_string(),
            old_embedding_model_entry,
        );

        let base_path = PathBuf::new();
        let result = Config::load_from_toml(config, base_path);
        assert_eq!(
                result.unwrap_err(),
                Error::new(ErrorDetails::Config {
                    message:
                        "Embedding model name 'tensorzero::bad_embedding_model' contains a reserved prefix\nin `embedding_models`\n"
                            .to_string()
                })
            );
    }

    /// Ensure that the config validation fails when a tool name starts with `tensorzero::`
    #[test]
    fn test_config_validate_tool_name_tensorzero_prefix() {
        let mut config = get_sample_valid_config();

        // Clone an existing tool and add a new one with tensorzero:: prefix
        let old_tool_entry = config["tools"]
            .as_table()
            .unwrap()
            .get("get_temperature")
            .expect("Did not find tool `get_temperature`")
            .clone();
        config["tools"]
            .as_table_mut()
            .unwrap()
            .insert("tensorzero::bad_tool".to_string(), old_tool_entry);

        let base_path = PathBuf::new();
        let result = Config::load_from_toml(config, base_path);
        assert_eq!(
            result.unwrap_err(),
            Error::new(ErrorDetails::Config {
                message: "Tool name cannot start with 'tensorzero::': tensorzero::bad_tool"
                    .to_string()
            })
        );
    }

    #[test]
    fn test_config_validate_chat_function_json_mode() {
        let mut config = get_sample_valid_config();

        // Insert `json_mode = "on"` into a variant config for a chat function.
        config["functions"]["generate_draft"]["variants"]["openai_promptA"]
            .as_table_mut()
            .unwrap()
            .insert("json_mode".to_string(), "on".into());

        let base_path = PathBuf::new();
        let result = Config::load_from_toml(config, base_path);

        // Check that the config is rejected, since `generate_draft` is not a json function
        let err_msg = result.unwrap_err().to_string();
        assert!(
            err_msg.contains("JSON mode is not supported for variant `openai_promptA` (parent function is a chat function)"),
            "Unexpected error message: {err_msg}"
        );
    }

    /// If you also want to confirm a variant name starting with `tensorzero::` fails
    /// (only do this if your `function.validate` logic checks variant names):
    #[test]
    fn test_config_validate_variant_name_tensorzero_prefix() {
        let mut config = get_sample_valid_config();

        // For demonstration, rename an existing variant inside `generate_draft`:
        let old_variant_entry = config["functions"]["generate_draft"]["variants"]
            .as_table_mut()
            .unwrap()
            .remove("openai_promptA")
            .expect("Did not find variant `openai_promptA`");
        config["functions"]["generate_draft"]["variants"]
            .as_table_mut()
            .unwrap()
            .insert("tensorzero::bad_variant".to_string(), old_variant_entry);

        // This test will only pass if your code actually rejects variant names with that prefix
        let base_path = PathBuf::new();
        let result = Config::load_from_toml(config, base_path);

        // Adjust the expected message if your code gives a different error shape for variants
        // Or remove this test if variant names are *not* validated in that manner
        assert!(result
            .unwrap_err()
            .to_string()
            .contains("tensorzero::bad_variant"));
    }

    /// Ensure that the config validation fails when a model provider's name starts with `tensorzero::`
    #[test]
    fn test_config_validate_model_provider_name_tensorzero_prefix() {
        let mut config = get_sample_valid_config();

        // Rename an existing provider to start with `tensorzero::`
        let old_openai_provider = config["models"]["gpt-3.5-turbo"]["providers"]
            .as_table_mut()
            .unwrap()
            .remove("openai")
            .expect("Did not find provider `openai` under `gpt-3.5-turbo`");
        config["models"]["gpt-3.5-turbo"]["providers"]
            .as_table_mut()
            .unwrap()
            .insert("tensorzero::openai".to_string(), old_openai_provider);

        // Update the routing entry to match the new provider name
        let routing = config["models"]["gpt-3.5-turbo"]["routing"]
            .as_array_mut()
            .expect("Expected routing to be an array");
        for entry in routing.iter_mut() {
            if entry.as_str() == Some("openai") {
                *entry = toml::Value::String("tensorzero::openai".to_string());
            }
        }

        let base_path = PathBuf::new();
        let result = Config::load_from_toml(config, base_path);

        assert!(result.unwrap_err().to_string().contains("`models.gpt-3.5-turbo.routing`: Provider name cannot start with 'tensorzero::': tensorzero::openai"));
    }

    /// Ensure that get_templates returns the correct templates
    #[test]
    fn test_get_all_templates() {
        let config_table = get_sample_valid_config();
        let config =
            Config::load_from_toml(config_table, PathBuf::new()).expect("Failed to load config");

        // Get all templates
        let templates = config.get_templates();

        // Check if all expected templates are present
        assert_eq!(
            templates
                .get("fixtures/config/functions/generate_draft/promptA/system_template.minijinja"),
            Some(
                &include_str!(
                    "../fixtures/config/functions/generate_draft/promptA/system_template.minijinja"
                )
                .to_string()
            )
        );
        assert_eq!(
            templates
                .get("fixtures/config/functions/generate_draft/promptA/system_template.minijinja"),
            Some(
                &include_str!(
                    "../fixtures/config/functions/generate_draft/promptA/system_template.minijinja"
                )
                .to_string()
            )
        );
        assert_eq!(
            templates.get(
                "fixtures/config/functions/json_with_schemas/promptA/system_template.minijinja"
            ),
            Some(
                &include_str!(
                "../fixtures/config/functions/json_with_schemas/promptA/system_template.minijinja"
            )
                .to_string()
            )
        );
        assert_eq!(
            templates.get(
                "fixtures/config/functions/json_with_schemas/promptB/system_template.minijinja"
            ),
            Some(
                &include_str!(
                "../fixtures/config/functions/json_with_schemas/promptB/system_template.minijinja"
            )
                .to_string()
            )
        );
        assert_eq!(
            templates.get("fixtures/config/functions/templates_without_variables/variant_without_templates/system_template.minijinja"),
            Some(&include_str!(
                "../fixtures/config/functions/templates_without_variables/variant_without_templates/system_template.minijinja"
            ).to_string()
            )
        );
        assert_eq!(
            templates.get("fixtures/config/functions/templates_without_variables/variant_without_templates/user_template.minijinja"),
            Some(&include_str!(
                "../fixtures/config/functions/templates_without_variables/variant_without_templates/user_template.minijinja"
            ).to_string()
            )
        );
        assert_eq!(
            templates.get("fixtures/config/functions/templates_without_variables/variant_without_templates/assistant_template.minijinja"),
            Some(&include_str!(
                "../fixtures/config/functions/templates_without_variables/variant_without_templates/assistant_template.minijinja"
            ).to_string()
            )
        );
        assert_eq!(
            templates.get("fixtures/config/functions/templates_with_variables/variant_with_variables/assistant_template.minijinja"),
            Some(&include_str!(
                "../fixtures/config/functions/templates_with_variables/variant_with_variables/assistant_template.minijinja"
            ).to_string()
            )
        );
        assert_eq!(
            templates.get("fixtures/config/functions/templates_with_variables/variant_with_variables/user_template.minijinja"),
            Some(&include_str!(
                "../fixtures/config/functions/templates_with_variables/variant_with_variables/user_template.minijinja"
            ).to_string()
            )
        );
        assert_eq!(
            templates.get("fixtures/config/functions/templates_with_variables/variant_with_variables/system_template.minijinja"),
            Some(&include_str!(
                "../fixtures/config/functions/templates_with_variables/variant_with_variables/system_template.minijinja"
            ).to_string()
            )
        );

        // Check the total number of templates
        assert_eq!(templates.len(), 10);
    }

    #[test]
    fn test_config_load_shorthand_models_only() {
        let config_str = r#"
        # ┌────────────────────────────────────────────────────────────────────────────┐
        # │                                  GENERAL                                   │
        # └────────────────────────────────────────────────────────────────────────────┘

        [gateway]
        bind_address = "0.0.0.0:3000"


        # ┌────────────────────────────────────────────────────────────────────────────┐
        # │                                 FUNCTIONS                                  │
        # └────────────────────────────────────────────────────────────────────────────┘

        [functions.generate_draft]
        type = "chat"
        system_schema = "fixtures/config/functions/generate_draft/system_schema.json"

        [functions.generate_draft.variants.openai_promptA]
        type = "chat_completion"
        weight = 0.9
        model = "openai::gpt-3.5-turbo"
        system_template = "fixtures/config/functions/generate_draft/promptA/system_template.minijinja"
        "#;
        env::set_var("OPENAI_API_KEY", "sk-something");
        env::set_var("ANTHROPIC_API_KEY", "sk-something");
        env::set_var("AZURE_OPENAI_API_KEY", "sk-something");

        let config = toml::from_str(config_str).expect("Failed to parse sample config");
        let base_path = PathBuf::from(env!("CARGO_MANIFEST_DIR"));
        Config::load_from_toml(config, base_path.clone()).expect("Failed to load config");
    }

    #[test]
    fn test_model_provider_unknown_field() {
        let config_str = r#"
        # ┌────────────────────────────────────────────────────────────────────────────┐
        # │                                  GENERAL                                   │
        # └────────────────────────────────────────────────────────────────────────────┘

        [gateway]
        bind_address = "0.0.0.0:3000"

        [functions]

        [models.my-model]
        routing = ["dummy"]

        [models.my-model.providers.dummy]
        type = "dummy"
        my_bad_key = "foo"
        "#;

        let config = toml::from_str(config_str).expect("Failed to parse sample config");
        let base_path = PathBuf::from(env!("CARGO_MANIFEST_DIR"));
        let err = Config::load_from_toml(config, base_path.clone())
            .expect_err("Config should fail to load");
        assert!(
            err.to_string().contains("unknown field `my_bad_key`"),
            "Unexpected error: {err:?}"
        );
    }

    /// Get a sample valid config for testing
    fn get_sample_valid_config() -> toml::Table {
        let config_str = r#"
        # ┌────────────────────────────────────────────────────────────────────────────┐
        # │                                  GENERAL                                   │
        # └────────────────────────────────────────────────────────────────────────────┘

        [gateway]
        bind_address = "0.0.0.0:3000"

        # ┌────────────────────────────────────────────────────────────────────────────┐
        # │                                   MODELS                                   │
        # └────────────────────────────────────────────────────────────────────────────┘

        [models."gpt-3.5-turbo"]
        routing = ["openai", "azure"]

        [models."gpt-3.5-turbo".providers.openai]
        type = "openai"
        model_name = "gpt-3.5-turbo"

        [models."gpt-3.5-turbo".providers.azure]
        type = "azure"
        deployment_id = "gpt-35-turbo"
        endpoint = "https://your-endpoint.openai.azure.com"

        [models.claude-3-haiku-20240307]
        routing = ["anthropic"]

        [models.claude-3-haiku-20240307.providers.anthropic]
        type = "anthropic"
        model_name = "claude-3-haiku-20240307"

        # ┌────────────────────────────────────────────────────────────────────────────┐
        # │                              EMBEDDING MODELS                              │
        # └────────────────────────────────────────────────────────────────────────────┘

        [embedding_models.text-embedding-3-small]
        routing = ["openai"]

        [embedding_models.text-embedding-3-small.providers.openai]
        type = "openai"
        model_name = "text-embedding-3-small"

        # ┌────────────────────────────────────────────────────────────────────────────┐
        # │                                 FUNCTIONS                                  │
        # └────────────────────────────────────────────────────────────────────────────┘

        [functions.generate_draft]
        type = "chat"
        system_schema = "fixtures/config/functions/generate_draft/system_schema.json"

        [functions.generate_draft.variants.openai_promptA]
        type = "chat_completion"
        weight = 0.9
        model = "gpt-3.5-turbo"
        system_template = "fixtures/config/functions/generate_draft/promptA/system_template.minijinja"

        [functions.generate_draft.variants.openai_promptB]
        type = "chat_completion"
        weight = 0.1
        model = "gpt-3.5-turbo"
        system_template = "fixtures/config/functions/generate_draft/promptB/system_template.minijinja"

        [functions.json_with_schemas]
        type = "json"
        system_schema = "fixtures/config/functions/json_with_schemas/system_schema.json"
        output_schema = "fixtures/config/functions/json_with_schemas/output_schema.json"

        [functions.json_with_schemas.variants.openai_promptA]
        type = "chat_completion"
        weight = 0.9
        model = "gpt-3.5-turbo"
        system_template = "fixtures/config/functions/json_with_schemas/promptA/system_template.minijinja"
        json_mode = "implicit_tool"

        [functions.json_with_schemas.variants.openai_promptB]
        type = "chat_completion"
        weight = 0.1
        model = "gpt-3.5-turbo"
        system_template = "fixtures/config/functions/json_with_schemas/promptB/system_template.minijinja"

        [functions.weather_helper]
        type = "chat"
        tools = ["get_temperature"]
        tool_choice = {specific = "get_temperature"}

        [functions.weather_helper.variants.openai_promptA]
        type = "chat_completion"
        weight = 1.0
        model = "gpt-3.5-turbo"

        [functions.templates_without_variables_chat]
        type = "chat"

        [functions.templates_without_variables_chat.variants.variant_without_templates]
        type = "chat_completion"
        weight = 1.0
        model = "gpt-3.5-turbo"
        system_template = "fixtures/config/functions/templates_without_variables/variant_without_templates/system_template.minijinja"
        user_template = "fixtures/config/functions/templates_without_variables/variant_without_templates/user_template.minijinja"
        assistant_template = "fixtures/config/functions/templates_without_variables/variant_without_templates/assistant_template.minijinja"

        [functions.templates_with_variables_chat]
        type = "chat"
        system_schema = "fixtures/config/functions/templates_with_variables/system_schema.json"
        user_schema = "fixtures/config/functions/templates_with_variables/user_schema.json"
        assistant_schema = "fixtures/config/functions/templates_with_variables/assistant_schema.json"

        [functions.templates_with_variables_chat.variants.variant_with_variables]
        type = "chat_completion"
        weight = 1.0
        model = "gpt-3.5-turbo"
        system_template = "fixtures/config/functions/templates_with_variables/variant_with_variables/system_template.minijinja"
        user_template = "fixtures/config/functions/templates_with_variables/variant_with_variables/user_template.minijinja"
        assistant_template = "fixtures/config/functions/templates_with_variables/variant_with_variables/assistant_template.minijinja"

        [functions.templates_with_variables_chat.variants.best_of_n]
        type = "experimental_best_of_n_sampling"
        weight = 1.0
        candidates = ["variant_with_variables", "variant_with_variables"]

        [functions.templates_with_variables_chat.variants.best_of_n.evaluator]
        model = "gpt-3.5-turbo"
        system_template = "fixtures/config/functions/templates_with_variables/variant_with_variables/system_template.minijinja"
        user_template = "fixtures/config/functions/templates_with_variables/variant_with_variables/user_template.minijinja"
        assistant_template = "fixtures/config/functions/templates_with_variables/variant_with_variables/assistant_template.minijinja"

        [functions.templates_without_variables_json]
        type = "json"
        output_schema = "fixtures/config/functions/json_with_schemas/output_schema.json"

        [functions.templates_without_variables_json.variants.variant_without_templates]
        type = "chat_completion"
        weight = 1.0
        model = "gpt-3.5-turbo"
        system_template = "fixtures/config/functions/templates_without_variables/variant_without_templates/system_template.minijinja"
        user_template = "fixtures/config/functions/templates_without_variables/variant_without_templates/user_template.minijinja"
        assistant_template = "fixtures/config/functions/templates_without_variables/variant_without_templates/assistant_template.minijinja"

        [functions.templates_with_variables_json]
        type = "json"
        system_schema = "fixtures/config/functions/templates_with_variables/system_schema.json"
        user_schema = "fixtures/config/functions/templates_with_variables/user_schema.json"
        assistant_schema = "fixtures/config/functions/templates_with_variables/assistant_schema.json"
        output_schema = "fixtures/config/functions/json_with_schemas/output_schema.json"

        [functions.templates_with_variables_json.variants.variant_with_variables]
        type = "chat_completion"
        model = "gpt-3.5-turbo"
        system_template = "fixtures/config/functions/templates_with_variables/variant_with_variables/system_template.minijinja"
        user_template = "fixtures/config/functions/templates_with_variables/variant_with_variables/user_template.minijinja"
        assistant_template = "fixtures/config/functions/templates_with_variables/variant_with_variables/assistant_template.minijinja"

        # ┌────────────────────────────────────────────────────────────────────────────┐
        # │                                  METRICS                                   │
        # └────────────────────────────────────────────────────────────────────────────┘

        [metrics.task_success]
        type = "boolean"
        optimize = "max"
        level = "inference"

        [metrics.user_rating]
        type = "float"
        optimize = "max"
        level = "episode"

        # ┌────────────────────────────────────────────────────────────────────────────┐
        # │                                   TOOLS                                    │
        # └────────────────────────────────────────────────────────────────────────────┘
        [tools.get_temperature]
        description = "Get the weather for a given location"
        parameters = "fixtures/config/tools/get_temperature.json"

        # ┌────────────────────────────────────────────────────────────────────────────┐
        # │                                   EVALS                                    │
        # └────────────────────────────────────────────────────────────────────────────┘
        [evals.eval1]
        dataset_name = "dataset1"
        function_name = "generate_draft"

        [evals.eval1.evaluators.em_evaluator]
        type = "exact_match"

        [evals.eval1.evaluators.llm_judge_bool]
        type = "llm_judge"
        output_type = "boolean"
        optimize = "min"
        include_datapoint_output = false

        [evals.eval1.evaluators.llm_judge_bool.variants.openai_promptA]
        type = "chat_completion"
        weight = 1.0
        model = "anthropic::claude-3.5-sonnet"
        system_instructions = "fixtures/config/evals/eval1/llm_judge_bool/system_instructions.txt"

        "#;
        env::set_var("OPENAI_API_KEY", "sk-something");
        env::set_var("ANTHROPIC_API_KEY", "sk-something");
        env::set_var("AZURE_OPENAI_API_KEY", "sk-something");

        toml::from_str(config_str).expect("Failed to parse sample config")
    }

    #[tokio::test(flavor = "multi_thread")]
    async fn test_bedrock_err_no_auto_detect_region() {
        let config_str = r#"
        [gateway]
        bind_address = "0.0.0.0:3000"


        [models."my-model"]
        routing = ["aws-bedrock"]

        [models.my-model.providers.aws-bedrock]
        type = "aws_bedrock"
        model_id = "anthropic.claude-3-haiku-20240307-v1:0"
        "#;
        let config = toml::from_str(config_str).expect("Failed to parse sample config");

        let base_path = PathBuf::from(env!("CARGO_MANIFEST_DIR"));
        let err =
            Config::load_from_toml(config, base_path.clone()).expect_err("Failed to load bedrock");
        let err_msg = err.to_string();
        assert!(
            err_msg
                .contains("requires a region to be provided, or `allow_auto_detect_region = true`"),
            "Unexpected error message: {err_msg}"
        );
    }

    #[tokio::test(flavor = "multi_thread")]
    async fn test_bedrock_err_auto_detect_region_no_aws_credentials() {
        // We want auto-detection to fail, so we clear this environment variable.
        // We use 'nextest' as our runner, so each test runs in its own process
        std::env::remove_var("AWS_REGION");
        std::env::remove_var("AWS_DEFAULT_REGION");

        let config_str = r#"
        [gateway]
        bind_address = "0.0.0.0:3000"

        [models."my-model"]
        routing = ["aws-bedrock"]

        [models.my-model.providers.aws-bedrock]
        type = "aws_bedrock"
        model_id = "anthropic.claude-3-haiku-20240307-v1:0"
        allow_auto_detect_region = true
        "#;
        let config = toml::from_str(config_str).expect("Failed to parse sample config");

        let base_path = PathBuf::from(env!("CARGO_MANIFEST_DIR"));
        let err =
            Config::load_from_toml(config, base_path.clone()).expect_err("Failed to load bedrock");
        let err_msg = err.to_string();
        assert!(
            err_msg.contains("Failed to determine AWS region."),
            "Unexpected error message: {err_msg}"
        );
    }

    #[tokio::test(flavor = "multi_thread")]
    async fn test_bedrock_region_and_allow_auto() {
        let config_str = r#"
        [gateway]
        bind_address = "0.0.0.0:3000"

        [functions.basic_test]
        type = "chat"

        [functions.basic_test.variants.test]
        type = "chat_completion"
        weight = 1
        model = "my-model"

        [models."my-model"]
        routing = ["aws-bedrock"]

        [models.my-model.providers.aws-bedrock]
        type = "aws_bedrock"
        model_id = "anthropic.claude-3-haiku-20240307-v1:0"
        allow_auto_detect_region = true
        region = "us-east-2"
        "#;
        let config = toml::from_str(config_str).expect("Failed to parse sample config");

        let base_path = PathBuf::from(env!("CARGO_MANIFEST_DIR"));
        Config::load_from_toml(config, base_path.clone())
            .expect("Failed to construct config with valid AWS bedrock provider");
    }

    #[test]
    fn test_tensorzero_example_file() {
        env::set_var("OPENAI_API_KEY", "sk-something");
        env::set_var("ANTHROPIC_API_KEY", "sk-something");
        env::set_var("AZURE_OPENAI_API_KEY", "sk-something");
        let manifest_dir = env!("CARGO_MANIFEST_DIR");
        let config_path = format!("{}/fixtures/config/tensorzero.toml", manifest_dir);
        let config_pathbuf = PathBuf::from(&config_path);
        let base_path = config_pathbuf
            .parent()
            .expect("Failed to get parent directory of config file");
        let config_table = UninitializedConfig::read_toml_config(Path::new(&config_path))
            .expect("Failed to read tensorzero.example.toml")
            .expect("Failed to read tensorzero.example.toml");

        Config::load_from_toml(config_table, base_path.to_path_buf())
            .expect("Failed to load config");
    }

    #[traced_test]
    #[test]
    fn test_config_load_no_config_file() {
        let err = Config::load_from_path(Path::new("nonexistent.toml"))
            .unwrap_err()
            .to_string();
        assert!(
            err.contains("Config file not found"),
            "Unexpected error message: {err}"
        );
    }

    #[traced_test]
    #[test]
    fn test_deprecated_missing_json_mode() {
        let config_str = r#"
        [gateway]
        bind_address = "0.0.0.0:3000"

        [functions.basic_test]
        type = "json"

        [functions.basic_test.variants.good_variant]
        type = "chat_completion"
        model = "my-model"
        json_mode = "off"

        [functions.basic_test.variants.test]
        type = "chat_completion"
        model = "my-model"

        [functions.basic_test.variants.dicl]
        type = "experimental_dynamic_in_context_learning"
        model = "my-model"
        embedding_model = "openai::text-embedding-3-small"
        k = 3
        max_tokens = 100

        [functions.basic_test.variants.mixture_of_n_variant]
        type = "experimental_mixture_of_n"
        candidates = ["test"]

        [functions.basic_test.variants.mixture_of_n_variant.fuser]
        model = "my-model"

        [functions.basic_test.variants.best_of_n_variant]
        type = "experimental_best_of_n_sampling"
        candidates = ["test"]

        [functions.basic_test.variants.best_of_n_variant.evaluator]
        model = "my-model"

        [models."my-model"]
        routing = ["openai"]

        [models.my-model.providers.openai]
        type = "openai"
        model_name = "gpt-4o-mini-2024-07-18"
        "#;
        let config = toml::from_str(config_str).expect("Failed to parse sample config");

        let base_path = PathBuf::from(env!("CARGO_MANIFEST_DIR"));
        Config::load_from_toml(config, base_path.clone()).expect("Failed to construct config");

        assert!(!logs_contain("good_variant"));
        assert!(logs_contain("Deprecation Warning: `json_mode` is not specified for `[functions.basic_test.variants.test]`"));
        assert!(logs_contain("Deprecation Warning: `json_mode` is not specified for `[functions.basic_test.variants.dicl]`"));
        assert!(logs_contain("Deprecation Warning: `json_mode` is not specified for `[functions.basic_test.variants.mixture_of_n_variant.fuser]`"));
        assert!(logs_contain("Deprecation Warning: `json_mode` is not specified for `[functions.basic_test.variants.best_of_n_variant.evaluator]`"));
    }
}<|MERGE_RESOLUTION|>--- conflicted
+++ resolved
@@ -206,25 +206,60 @@
     }
 
     fn load_from_toml(table: toml::Table, base_path: PathBuf) -> Result<Config<'c>, Error> {
-        let config = UninitializedConfig::try_from(table)?;
-
-        let gateway = config.gateway.unwrap_or_default().try_into()?;
+        let uninitialized_config = UninitializedConfig::try_from(table)?;
+
+        let gateway = uninitialized_config
+            .gateway
+            .unwrap_or_default()
+            .try_into()?;
 
         let templates = TemplateConfig::new();
 
-        let mut functions = config
+        let functions = uninitialized_config
             .functions
             .into_iter()
             .map(|(name, config)| config.load(&name, &base_path).map(|c| (name, Arc::new(c))))
             .collect::<Result<HashMap<String, Arc<FunctionConfig>>, Error>>()?;
 
+        let tools = uninitialized_config
+            .tools
+            .into_iter()
+            .map(|(name, config)| {
+                config
+                    .load(&base_path, name.clone())
+                    .map(|c| (name, Arc::new(c)))
+            })
+            .collect::<Result<HashMap<String, Arc<StaticToolConfig>>, Error>>()?;
+
+        let object_store_info = ObjectStoreInfo::new(uninitialized_config.object_storage)?;
+
+        let mut config = Config {
+            gateway,
+            models: uninitialized_config.models,
+            embedding_models: uninitialized_config.embedding_models,
+            functions,
+            metrics: uninitialized_config.metrics,
+            tools,
+            evals: HashMap::new(),
+            templates,
+            object_store_info,
+        };
+
+        // Initialize the templates
+        let template_paths = config.get_templates();
+        config.templates.initialize(template_paths)?;
+
+        // Validate the config
+        config.validate()?;
+
+        // We add the evals after validation since we will be writing tensorzero:: functions to the functions map
         let mut evals = HashMap::new();
-        for (name, config) in config.evals {
+        for (name, eval_config) in uninitialized_config.evals {
             let (eval_config, eval_function_configs) =
-                config.load(&functions, &base_path, &name)?;
+                eval_config.load(&config.functions, &base_path, &name)?;
             evals.insert(name, Arc::new(eval_config));
             for (eval_function_name, eval_function_config) in eval_function_configs {
-                if functions.contains_key(&eval_function_name) {
+                if config.functions.contains_key(&eval_function_name) {
                     return Err(ErrorDetails::Config {
                         message: format!(
                             "Duplicate evaluator function name: `{}` already exists. This should never happen. Please file a bug report at https://github.com/tensorzero/tensorzero/discussions/new?category=bug-reports.",
@@ -233,40 +268,12 @@
                     }
                     .into());
                 }
-                functions.insert(eval_function_name, eval_function_config);
+                config
+                    .functions
+                    .insert(eval_function_name, eval_function_config);
             }
         }
-
-        let tools = config
-            .tools
-            .into_iter()
-            .map(|(name, config)| {
-                config
-                    .load(&base_path, name.clone())
-                    .map(|c| (name, Arc::new(c)))
-            })
-            .collect::<Result<HashMap<String, Arc<StaticToolConfig>>, Error>>()?;
-
-        let object_store_info = ObjectStoreInfo::new(config.object_storage)?;
-
-        let mut config = Config {
-            gateway,
-            models: config.models,
-            embedding_models: config.embedding_models,
-            functions,
-            metrics: config.metrics,
-            tools,
-            evals,
-            templates,
-            object_store_info,
-        };
-
-        // Initialize the templates
-        let template_paths = config.get_templates();
-        config.templates.initialize(template_paths)?;
-
-        // Validate the config
-        config.validate()?;
+        config.evals = evals;
 
         Ok(config)
     }
@@ -441,11 +448,8 @@
     #[serde(default)]
     pub tools: HashMap<String, UninitializedToolConfig>, // tool name => tool config
     #[serde(default)]
-<<<<<<< HEAD
     pub evals: HashMap<String, UninitializedEvalConfig>, // eval name => eval config
-=======
     pub object_storage: Option<StorageKind>,
->>>>>>> 7ce2ee63
 }
 
 impl UninitializedConfig {
@@ -1816,6 +1820,13 @@
             )
         );
 
+        assert_eq!(
+            templates.get("tensorzero::llm_judge::eval1::llm_judge_bool::system"),
+            Some(&"hi".to_string())
+        );
+
+        println!("template keys: {:?}", templates.keys());
+
         // Check the total number of templates
         assert_eq!(templates.len(), 10);
     }
@@ -2077,9 +2088,10 @@
 
         [evals.eval1.evaluators.llm_judge_bool.variants.openai_promptA]
         type = "chat_completion"
-        weight = 1.0
+        active = true
         model = "anthropic::claude-3.5-sonnet"
         system_instructions = "fixtures/config/evals/eval1/llm_judge_bool/system_instructions.txt"
+        json_mode = "implicit_tool"
 
         "#;
         env::set_var("OPENAI_API_KEY", "sk-something");
