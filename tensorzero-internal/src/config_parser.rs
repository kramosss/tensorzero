--- conflicted
+++ resolved
@@ -16,14 +16,7 @@
 use crate::minijinja_util::TemplateConfig;
 use crate::model::{ModelConfig, ModelTable};
 use crate::model_table::{CowNoClone, ShorthandModelConfig};
-<<<<<<< HEAD
 use crate::tool::{create_implicit_tool_call_config, StaticToolConfig, ToolChoice};
-=======
-use crate::tool::{
-    ImplicitToolConfig, StaticToolConfig, ToolCallConfig, ToolChoice, ToolConfig,
-    IMPLICIT_TOOL_NAME,
-};
->>>>>>> 7379dd0d
 use crate::variant::best_of_n_sampling::UninitializedBestOfNSamplingConfig;
 use crate::variant::chat_completion::UninitializedChatCompletionConfig;
 use crate::variant::dicl::UninitializedDiclConfig;
@@ -753,11 +746,7 @@
     }
 }
 
-<<<<<<< HEAD
 #[derive(Debug, PartialEq)]
-=======
-#[derive(Debug)]
->>>>>>> 7379dd0d
 pub struct PathWithContents {
     pub path: PathBuf,
     pub contents: String,
@@ -1571,7 +1560,6 @@
         );
     }
 
-<<<<<<< HEAD
     /// Ensure that the config validation fails when an eval points at a nonexistent function
     #[test]
     fn test_config_validate_eval_function_nonexistent() {
@@ -1615,8 +1603,6 @@
         );
     }
 
-=======
->>>>>>> 7379dd0d
     /// Ensure that the config validation fails when a function has a tool that does not exist in the tools section
     #[test]
     fn test_config_validate_function_nonexistent_tool() {
@@ -1877,7 +1863,6 @@
                 "../fixtures/config/functions/generate_draft/promptA/system_template.minijinja"
             )
             .to_string()
-<<<<<<< HEAD
         );
         assert_eq!(
             *templates
@@ -1896,79 +1881,10 @@
                 .unwrap(),
             include_str!(
                 "../fixtures/config/functions/json_with_schemas/promptA/system_template.minijinja"
-=======
-        );
-        assert_eq!(
-            *templates
-                .get("fixtures/config/functions/generate_draft/promptA/system_template.minijinja")
-                .unwrap(),
-            include_str!(
-                "../fixtures/config/functions/generate_draft/promptA/system_template.minijinja"
->>>>>>> 7379dd0d
             )
             .to_string()
         );
         assert_eq!(
-            *templates
-                .get(
-<<<<<<< HEAD
-                    "fixtures/config/functions/json_with_schemas/promptB/system_template.minijinja"
-                )
-                .unwrap(),
-            include_str!(
-                "../fixtures/config/functions/json_with_schemas/promptB/system_template.minijinja"
-=======
-                    "fixtures/config/functions/json_with_schemas/promptA/system_template.minijinja"
-                )
-                .unwrap(),
-            include_str!(
-                "../fixtures/config/functions/json_with_schemas/promptA/system_template.minijinja"
->>>>>>> 7379dd0d
-            )
-            .to_string()
-        );
-        assert_eq!(
-<<<<<<< HEAD
-            *templates.get("fixtures/config/functions/templates_without_variables/variant_without_templates/system_template.minijinja")
-            .unwrap(),
-            include_str!(
-                "../fixtures/config/functions/templates_without_variables/variant_without_templates/system_template.minijinja"
-            ).to_string()
-        );
-        assert_eq!(
-            *templates.get("fixtures/config/functions/templates_without_variables/variant_without_templates/user_template.minijinja")
-            .unwrap(),
-            include_str!(
-                "../fixtures/config/functions/templates_without_variables/variant_without_templates/user_template.minijinja"
-            ).to_string()
-        );
-        assert_eq!(
-            *templates.get("fixtures/config/functions/templates_without_variables/variant_without_templates/assistant_template.minijinja")
-            .unwrap(),
-            include_str!(
-                "../fixtures/config/functions/templates_without_variables/variant_without_templates/assistant_template.minijinja"
-            ).to_string()
-        );
-        assert_eq!(
-            *templates.get("fixtures/config/functions/templates_with_variables/variant_with_variables/assistant_template.minijinja")
-            .unwrap(),
-            include_str!(
-                "../fixtures/config/functions/templates_with_variables/variant_with_variables/assistant_template.minijinja"
-            ).to_string()
-        );
-        assert_eq!(
-            *templates.get("fixtures/config/functions/templates_with_variables/variant_with_variables/user_template.minijinja")
-            .unwrap(),
-            include_str!(
-                "../fixtures/config/functions/templates_with_variables/variant_with_variables/user_template.minijinja"
-            ).to_string()
-        );
-        assert_eq!(
-            *templates.get("fixtures/config/functions/templates_with_variables/variant_with_variables/system_template.minijinja")
-            .unwrap(),
-            include_str!(
-                "../fixtures/config/functions/templates_with_variables/variant_with_variables/system_template.minijinja"
-=======
             *templates
                 .get(
                     "fixtures/config/functions/json_with_schemas/promptB/system_template.minijinja"
@@ -2012,24 +1928,22 @@
             .unwrap(),
             include_str!(
                 "../fixtures/config/functions/templates_with_variables/variant_with_variables/user_template.minijinja"
->>>>>>> 7379dd0d
             ).to_string()
         );
-
-        assert_eq!(
-<<<<<<< HEAD
+        assert_eq!(
+                    *templates.get("fixtures/config/functions/templates_with_variables/variant_with_variables/system_template.minijinja")
+                    .unwrap(),
+                    include_str!(
+                        "../fixtures/config/functions/templates_with_variables/variant_with_variables/system_template.minijinja"
+                    ).to_string()
+                );
+
+        assert_eq!(
             *templates
                 .get("tensorzero::llm_judge::eval1::llm_judge_bool::system")
                 .unwrap(),
             "Return True if there is NSFW content in this generation.\n\n\nOutput Type: boolean\n"
                 .to_string(),
-=======
-            *templates.get("fixtures/config/functions/templates_with_variables/variant_with_variables/system_template.minijinja")
-            .unwrap(),
-            include_str!(
-                "../fixtures/config/functions/templates_with_variables/variant_with_variables/system_template.minijinja"
-            ).to_string()
->>>>>>> 7379dd0d
         );
 
         // Check the total number of templates
@@ -2245,7 +2159,7 @@
             type = "s3_compatible"
             bucket_name = "tensorzero-fake-bucket"
             region = "us-east-1"
-            
+
             [functions]"#
         )
         .unwrap();
