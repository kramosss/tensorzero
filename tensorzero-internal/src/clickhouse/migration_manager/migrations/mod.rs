use crate::{
    clickhouse::ClickHouseConnectionInfo,
    error::{Error, ErrorDetails},
};

pub mod migration_0000;
pub mod migration_0002;
pub mod migration_0003;
pub mod migration_0004;
pub mod migration_0005;
pub mod migration_0006;
pub mod migration_0008;
pub mod migration_0009;
pub mod migration_0011;
pub mod migration_0013;
pub mod migration_0015;
pub mod migration_0016;
pub mod migration_0017;
pub mod migration_0018;
pub mod migration_0019;
pub mod migration_0020;
pub mod migration_0021;
pub mod migration_0022;
<<<<<<< HEAD
pub mod migration_0024;
=======
pub mod migration_0023;
>>>>>>> 0c795c8a

/// Returns true if the table exists, false if it does not
/// Errors if the query fails
async fn check_table_exists(
    clickhouse: &ClickHouseConnectionInfo,
    table: &str,
    migration_id: &str,
) -> Result<bool, Error> {
    let query = format!(
        "SELECT 1 FROM system.tables WHERE database = '{}' AND name = '{}'",
        clickhouse.database(),
        table
    );
    match clickhouse.run_query_synchronous(query, None).await {
        Err(e) => {
            return Err(ErrorDetails::ClickHouseMigration {
                id: migration_id.to_string(),
                message: e.to_string(),
            }
            .into())
        }
        Ok(response) => {
            if response.trim() != "1" {
                return Ok(false);
            }
        }
    }
    Ok(true)
}

/// Returns true if the column exists in the table, false if it does not
/// Errors if the query fails
async fn check_column_exists(
    clickhouse: &ClickHouseConnectionInfo,
    table: &str,
    column: &str,
    migration_id: &str,
) -> Result<bool, Error> {
    let query = format!(
        r#"SELECT EXISTS(
            SELECT 1
            FROM system.columns
            WHERE database = '{}'
              AND table = '{}'
              AND name = '{}'
        )"#,
        clickhouse.database(),
        table,
        column,
    );
    match clickhouse.run_query_synchronous(query, None).await {
        Err(e) => {
            return Err(ErrorDetails::ClickHouseMigration {
                id: migration_id.to_string(),
                message: e.to_string(),
            }
            .into())
        }
        Ok(response) => {
            if response.trim() != "1" {
                return Ok(false);
            }
        }
    }
    Ok(true)
}

async fn get_column_type(
    clickhouse: &ClickHouseConnectionInfo,
    table: &str,
    column: &str,
    migration_id: &str,
) -> Result<String, Error> {
    let query = format!(
        "SELECT type FROM system.columns WHERE database='{}' AND table='{}' AND name='{}'",
        clickhouse.database(),
        table,
        column
    );
    match clickhouse.run_query_synchronous(query, None).await {
        Err(e) => Err(ErrorDetails::ClickHouseMigration {
            id: migration_id.to_string(),
            message: e.to_string(),
        }
        .into()),
        Ok(response) => Ok(response.trim().to_string()),
    }
}

async fn get_default_expression(
    clickhouse: &ClickHouseConnectionInfo,
    table: &str,
    column: &str,
    migration_id: &str,
) -> Result<String, Error> {
    let query = format!(
        "SELECT default_expression FROM system.columns WHERE database='{}' AND table='{}' AND name='{}'",
        clickhouse.database(),
        table,
        column
    );
    match clickhouse.run_query_synchronous(query, None).await {
        Err(e) => Err(ErrorDetails::ClickHouseMigration {
            id: migration_id.to_string(),
            message: e.to_string(),
        }
        .into()),
        Ok(response) => Ok(response.trim().to_string()),
    }
}

async fn table_is_nonempty(
    clickhouse: &ClickHouseConnectionInfo,
    table: &str,
    migration_id: &str,
) -> Result<bool, Error> {
    let query = format!("SELECT COUNT() FROM {} FORMAT CSV", table);
    let result = clickhouse.run_query_synchronous(query, None).await?;
    Ok(result.trim().parse::<i64>().map_err(|e| {
        Error::new(ErrorDetails::ClickHouseMigration {
            id: migration_id.to_string(),
            message: e.to_string(),
        })
    })? > 0)
}

async fn get_table_engine(
    clickhouse: &ClickHouseConnectionInfo,
    table: &str,
) -> Result<String, Error> {
    let query = format!(
        "SELECT engine FROM system.tables WHERE database='{}' AND name='{}'",
        clickhouse.database(),
        table
    );
    let result = clickhouse.run_query_synchronous(query, None).await?;
    Ok(result.trim().to_string())
}<|MERGE_RESOLUTION|>--- conflicted
+++ resolved
@@ -21,11 +21,8 @@
 pub mod migration_0020;
 pub mod migration_0021;
 pub mod migration_0022;
-<<<<<<< HEAD
+pub mod migration_0023;
 pub mod migration_0024;
-=======
-pub mod migration_0023;
->>>>>>> 0c795c8a
 
 /// Returns true if the table exists, false if it does not
 /// Errors if the query fails
