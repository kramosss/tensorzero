--- conflicted
+++ resolved
@@ -38,37 +38,19 @@
     let json_providers = vec![
         E2ETestProvider {
             supports_batch_inference: false,
-<<<<<<< HEAD
-            variant_name: "vllm-default".to_string(),
+            variant_name: "vllm".to_string(),
             model_name: "smol-lm-instruct-vllm".into(),
-=======
-            variant_name: "vllm".to_string(),
-            model_name: "microsoft/Phi-3.5-mini-instruct".into(),
->>>>>>> cae340b7
             model_provider_name: "vllm".into(),
             credentials: HashMap::new(),
         },
         E2ETestProvider {
             supports_batch_inference: false,
-<<<<<<< HEAD
-            variant_name: "vllm-default".to_string(),
+            variant_name: "vllm-strict".to_string(),
             model_name: "smol-lm-instruct-vllm".into(),
-=======
-            variant_name: "vllm-strict".to_string(),
-            model_name: "microsoft/Phi-3.5-mini-instruct".into(),
->>>>>>> cae340b7
             model_provider_name: "vllm".into(),
             credentials: HashMap::new(),
         },
     ];
-
-    let json_mode_off_providers = vec![E2ETestProvider {
-        supports_batch_inference: false,
-        variant_name: "vllm_json_mode_off".to_string(),
-        model_name: "microsoft/Phi-3.5-mini-instruct".into(),
-        model_provider_name: "vllm".into(),
-        credentials: HashMap::new(),
-    }];
 
     let inference_params_dynamic_providers = vec![E2ETestProvider {
         supports_batch_inference: false,
@@ -91,8 +73,9 @@
         dynamic_tool_use_inference: vec![],
         parallel_tool_use_inference: vec![],
         json_mode_inference: json_providers.clone(),
-        json_mode_off_inference: json_mode_off_providers.clone(),
+        json_mode_off_inference: vec![],
         image_inference: vec![],
+
         shorthand_inference: vec![],
     }
 }