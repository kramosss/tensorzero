import * as React from "react";
import type {
  TimeWindowUnit,
  VariantPerformanceRow,
} from "~/utils/clickhouse/function";
import { Bar, BarChart, ErrorBar, CartesianGrid, XAxis, YAxis } from "recharts";
import {
  Card,
  CardContent,
  CardDescription,
  CardHeader,
  CardTitle,
} from "~/components/ui/card";
import {
  ChartContainer,
  ChartLegend,
  ChartLegendContent,
  ChartTooltip,
  ChartTooltipContent,
} from "~/components/ui/chart";
import { TimeGranularitySelector } from "./TimeGranularitySelector";
import { VariantFilter } from "./variant-filter";

const CHART_COLORS = [
  "hsl(var(--chart-1))",
  "hsl(var(--chart-2))",
  "hsl(var(--chart-3))",
  "hsl(var(--chart-4))",
  "hsl(var(--chart-5))",
] as const;

export function VariantPerformance({
  variant_performances,
  metric_name,
  time_granularity,
  onTimeGranularityChange,
  singleVariantMode = false,
}: {
  variant_performances: VariantPerformanceRow[];
  metric_name: string;
  time_granularity: TimeWindowUnit;
  onTimeGranularityChange: (time_granularity: TimeWindowUnit) => void;
  singleVariantMode?: boolean;
}) {
  const { data, variants, chartConfig } = React.useMemo(
    () =>
      transformVariantPerformances(variant_performances, { singleVariantMode }),
    [variant_performances, singleVariantMode],
  );

  const [filteredVariants, setFilteredVariants] = React.useState(
    variants.map((v) => v.name),
  );

  return (
    <div className="space-y-8">
      <Card>
        <CardHeader className="flex flex-row items-start justify-between">
          <div>
            <CardTitle>
              {singleVariantMode
                ? "Performance Over Time"
                : "Variant Performance Over Time"}
            </CardTitle>
            <CardDescription>
              {singleVariantMode ? (
                <span>
                  Showing average metric values for <code>{metric_name}</code>
                </span>
              ) : (
                <span>
                  Showing average metric values by variant for metric{" "}
                  <code>{metric_name}</code>
                </span>
              )}
            </CardDescription>
          </div>
          <div className="flex gap-4">
            <VariantFilter
              variants={variants}
              selectedValues={filteredVariants}
              setSelectedValues={setFilteredVariants}
            />
            <TimeGranularitySelector
              timeGranularity={time_granularity}
              onTimeGranularityChange={onTimeGranularityChange}
            />
          </div>
        </CardHeader>
        <CardContent>
          <ChartContainer config={chartConfig} className="h-80 w-full">
            <BarChart accessibilityLayer data={data}>
              <CartesianGrid vertical={false} />
              <XAxis
                dataKey="date"
                tickLine={false}
                tickMargin={10}
                axisLine={true}
                tickFormatter={(value) => new Date(value).toLocaleDateString()}
              />
              <YAxis tickLine={false} tickMargin={10} axisLine={true} />
              <ChartTooltip
                content={
                  <ChartTooltipContent
                    labelFormatter={(label) =>
                      new Date(label).toLocaleDateString()
                    }
                    formatter={(value, name, entry) => {
                      const numInferences =
                        entry.payload[`${name}_num_inferences`];
                      return (
                        <div className="flex flex-1 items-center justify-between leading-none">
                          <span className="text-muted-foreground">{name}</span>
                          <div className="grid text-right">
                            <span className="text-foreground font-mono font-medium tabular-nums">
                              {value.toLocaleString()}
                            </span>
                            <span className="text-muted-foreground text-[10px]">
                              n={numInferences.toLocaleString()}
                            </span>
                          </div>
                        </div>
                      );
                    }}
                  />
                }
              />
              <ChartLegend content={<ChartLegendContent />} />
              {singleVariantMode ? (
                <Bar
                  key={variants[0].name}
                  dataKey={variants[0].name}
                  name={variants[0].name}
                  fill={variants[0].color}
                  radius={4}
                  maxBarSize={100}
                >
                  <ErrorBar
                    dataKey={`${variants[0].name}_ci_error`}
                    strokeWidth={1}
                  />
                </Bar>
              ) : (
                filteredVariants.map((variantName) => {
                  const variant = variants.find((v) => v.name === variantName);
                  if (!variant) return null;

                  return (
                    <Bar
                      key={variant.name}
                      dataKey={variant.name}
                      name={variant.name}
                      fill={variant.color}
                      radius={4}
                      maxBarSize={100}
                    >
                      <ErrorBar
                        dataKey={`${variant.name}_ci_error`}
                        strokeWidth={1}
                      />
                    </Bar>
                  );
                })
              )}
            </BarChart>
          </ChartContainer>
        </CardContent>
      </Card>
    </div>
  );
}

// After you've already parsed `parsedRows`, you can group them by period_start
// and transform to the desired structure. For example:

export type VariantPerformanceData = {
  date: string;
  [key: string]: string | number; // Allow date as string and all other fields as numbers
};

<<<<<<< HEAD
type VariantData = { color: string; name: string };
=======
type PerformanceDataGroupedByDate = {
  date: string;
  variants: Record<
    string,
    {
      num_inferences: number;
      avg_metric: number;
      stdev: number | null;
      ci_error: number | null;
    }
  >;
}[];
>>>>>>> d4933f57

export function transformVariantPerformances(
  parsedRows: VariantPerformanceRow[],
  args: { singleVariantMode: boolean },
): {
  data: VariantPerformanceData[];
  variants: VariantData[];
  chartConfig: Record<string, { label: string; color: string }>;
} {
<<<<<<< HEAD
  const { singleVariantMode } = args;
  const variantNames = [...new Set(parsedRows.map((row) => row.variant_name))];
  const variants: VariantData[] = variantNames.map((name, index) => ({
    name: name,
    color: singleVariantMode
      ? CHART_COLORS[0]
      : CHART_COLORS[index % CHART_COLORS.length],
  }));

  const chartConfig: Record<string, { label: string; color: string }> =
    variants.reduce(
      (config, { name: variantName, color }) => ({
        ...config,
        [variantName]: { label: variantName, color },
      }),
      {},
    );
=======
  // Remove rows with n=0 inferences
  const filtered = parsedRows.filter((row) => row.count > 0);

  const variantNames = [...new Set(filtered.map((row) => row.variant_name))];
>>>>>>> d4933f57

  // First group by date
  const groupedByDate = filtered.reduce<PerformanceDataGroupedByDate>(
    (acc, row) => {
      const { period_start, variant_name, count, avg_metric, stdev, ci_error } =
        row;

      // See if we already have an entry for this period_start
      let existingEntry = acc.find((entry) => entry.date === period_start);
      if (!existingEntry) {
        existingEntry = {
          date: period_start,
          variants: {},
        };
        acc.push(existingEntry);
      }

      // Attach variant data under the variants key
      existingEntry.variants[variant_name] = {
        num_inferences: count,
        avg_metric,
        stdev,
        ci_error,
      };

      return acc;
    },
    [],
  );

  // Sort by date in descending order and take only the 10 most recent periods
  const sortedAndLimited = groupedByDate
    .sort((a, b) => new Date(b.date).getTime() - new Date(a.date).getTime())
    .slice(0, 10)
    .reverse(); // Reverse back to chronological order for display

  // Convert to Recharts-friendly shape
  const data = sortedAndLimited.map((entry) => {
    const row: VariantPerformanceData = {
      date: entry.date,
    };
    variants.forEach((variant) => {
      const vData = entry.variants[variant.name];
      row[variant.name] = vData?.avg_metric ?? 0;
      row[`${variant.name}_ci_error`] = vData?.ci_error ?? 0;
      row[`${variant.name}_num_inferences`] = vData?.num_inferences ?? 0;
    });
    return row;
  });

  return { data, variants, chartConfig };
}<|MERGE_RESOLUTION|>--- conflicted
+++ resolved
@@ -178,9 +178,8 @@
   [key: string]: string | number; // Allow date as string and all other fields as numbers
 };
 
-<<<<<<< HEAD
 type VariantData = { color: string; name: string };
-=======
+
 type PerformanceDataGroupedByDate = {
   date: string;
   variants: Record<
@@ -193,7 +192,6 @@
     }
   >;
 }[];
->>>>>>> d4933f57
 
 export function transformVariantPerformances(
   parsedRows: VariantPerformanceRow[],
@@ -203,9 +201,12 @@
   variants: VariantData[];
   chartConfig: Record<string, { label: string; color: string }>;
 } {
-<<<<<<< HEAD
   const { singleVariantMode } = args;
-  const variantNames = [...new Set(parsedRows.map((row) => row.variant_name))];
+
+  // Remove rows with n=0 inferences
+  const filtered = parsedRows.filter((row) => row.count > 0);
+
+  const variantNames = [...new Set(filtered.map((row) => row.variant_name))];
   const variants: VariantData[] = variantNames.map((name, index) => ({
     name: name,
     color: singleVariantMode
@@ -221,12 +222,6 @@
       }),
       {},
     );
-=======
-  // Remove rows with n=0 inferences
-  const filtered = parsedRows.filter((row) => row.count > 0);
-
-  const variantNames = [...new Set(filtered.map((row) => row.variant_name))];
->>>>>>> d4933f57
 
   // First group by date
   const groupedByDate = filtered.reduce<PerformanceDataGroupedByDate>(
