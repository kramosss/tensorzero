import {
  queryInferenceById,
  queryModelInferencesByInferenceId,
} from "~/utils/clickhouse/inference.server";
import {
  pollForFeedbackItem,
  queryDemonstrationFeedbackByInferenceId,
  queryFeedbackBoundsByTargetId,
  queryFeedbackByTargetId,
  queryLatestFeedbackIdByMetric,
} from "~/utils/clickhouse/feedback";
import type { Route } from "./+types/route";
import {
  data,
  isRouteErrorResponse,
  Link,
  useFetcher,
  useNavigate,
  type RouteHandle,
} from "react-router";
import PageButtons from "~/components/utils/PageButtons";
import BasicInfo from "./InferenceBasicInfo";
import InputSnippet from "~/components/inference/InputSnippet";
import Output from "~/components/inference/NewOutput";
import FeedbackTable from "~/components/feedback/FeedbackTable";
import {
  addHumanFeedback,
  getTensorZeroClient,
} from "~/utils/tensorzero.server";
import { ParameterCard } from "./InferenceParameters";
import { TagsTable } from "~/components/utils/TagsTable";
import { ModelInferencesTable } from "./ModelInferencesTable";
import { useEffect, useState } from "react";
import type { ReactNode } from "react";
import { useConfig } from "~/context/config";
import { VariantResponseModal } from "~/components/inference/VariantResponseModal";
import { getTotalInferenceUsage } from "~/utils/clickhouse/helpers";
import {
  PageHeader,
  PageLayout,
  SectionHeader,
  SectionLayout,
  SectionsGroup,
} from "~/components/layout/PageLayout";
import { Toaster } from "~/components/ui/toaster";
import { useToast } from "~/hooks/use-toast";
import {
  prepareInferenceActionRequest,
  useInferenceActionFetcher,
  type VariantResponseInfo,
} from "~/routes/api/tensorzero/inference.utils";
import { ActionBar } from "~/components/layout/ActionBar";
import { TryWithVariantButton } from "~/components/inference/TryWithVariantButton";
import { AddToDatasetButton } from "./AddToDatasetButton";
import { HumanFeedbackButton } from "~/components/feedback/HumanFeedbackButton";
import { HumanFeedbackModal } from "~/components/feedback/HumanFeedbackModal";
import { HumanFeedbackForm } from "~/components/feedback/HumanFeedbackForm";
import { DemonstrationFeedbackButton } from "~/components/feedback/DemonstrationFeedbackButton";
import { logger } from "~/utils/logger";
import { useFetcherWithReset } from "~/hooks/use-fetcher-with-reset";
import { isTensorZeroServerError } from "~/utils/tensorzero";

export const handle: RouteHandle = {
  crumb: (match) => [match.params.inference_id!],
};

export async function loader({ request, params }: Route.LoaderArgs) {
  const { inference_id } = params;
  const url = new URL(request.url);
  const newFeedbackId = url.searchParams.get("newFeedbackId");
  const beforeFeedback = url.searchParams.get("beforeFeedback");
  const afterFeedback = url.searchParams.get("afterFeedback");
  const pageSize = Number(url.searchParams.get("pageSize")) || 10;

  if (pageSize > 100) {
    throw data("Page size cannot exceed 100", { status: 400 });
  }

  // --- Define all promises, conditionally choosing the feedback promise ---

  const inferencePromise = queryInferenceById(inference_id);
  const modelInferencesPromise =
    queryModelInferencesByInferenceId(inference_id);
  const demonstrationFeedbackPromise = queryDemonstrationFeedbackByInferenceId({
    inference_id,
    page_size: 1, // Only need to know if *any* exist
  });
  const feedbackBoundsPromise = queryFeedbackBoundsByTargetId({
    target_id: inference_id,
  });

  // If there is a freshly inserted feedback, ClickHouse may take some time to
  // update the feedback table as it is eventually consistent.
  // In this case, we poll for the feedback item until it is found but eventually time out and log a warning.
  const feedbackDataPromise = newFeedbackId
    ? pollForFeedbackItem(inference_id, newFeedbackId, pageSize)
    : queryFeedbackByTargetId({
        target_id: inference_id,
        before: beforeFeedback || undefined,
        after: afterFeedback || undefined,
        page_size: pageSize,
      });

  // --- Execute all promises concurrently ---

  const [
    inference,
    model_inferences,
    demonstration_feedback,
    feedback_bounds,
    feedback,
    latestFeedbackByMetric,
  ] = await Promise.all([
    inferencePromise,
    modelInferencesPromise,
    demonstrationFeedbackPromise,
    feedbackBoundsPromise,
    feedbackDataPromise,
    queryLatestFeedbackIdByMetric({ target_id: inference_id }),
  ]);

  // --- Process results ---

  if (!inference) {
    throw data(`No inference found for id ${inference_id}.`, {
      status: 404,
    });
  }

  return {
    inference,
    model_inferences,
    feedback,
    feedback_bounds,
    hasDemonstration: demonstration_feedback.length > 0,
    newFeedbackId,
    latestFeedbackByMetric,
  };
}

type ActionData =
  | { redirectTo: string; error?: never }
  | { error: string; redirectTo?: never };

export async function action({ request }: Route.ActionArgs) {
  const formData = await request.formData();
  const _action = formData.get("_action");
  switch (_action) {
    case "addToDataset": {
      const dataset = formData.get("dataset");
      const output = formData.get("output");
      const inferenceId = formData.get("inference_id");
      const functionName = formData.get("function_name");
      const variantName = formData.get("variant_name");
      const episodeId = formData.get("episode_id");
      if (
        !dataset ||
        !output ||
        !inferenceId ||
        !functionName ||
        !variantName ||
        !episodeId
      ) {
        return data<ActionData>(
          { error: "Missing required fields" },
          { status: 400 },
        );
      }
      try {
        const datapoint = await getTensorZeroClient().createDatapoint(
          dataset.toString(),
          inferenceId.toString(),
          output.toString() as "inherit" | "demonstration" | "none",
          functionName.toString(),
          variantName.toString(),
          episodeId.toString(),
        );
        return data<ActionData>({
          redirectTo: `/datasets/${dataset.toString()}/datapoint/${datapoint.id}`,
        });
      } catch (error) {
        logger.error(error);
        return data<ActionData>(
          {
            error:
              "Failed to create datapoint as a datapoint exists with the same `source_inference_id`",
          },
          { status: 400 },
        );
      }
    }
    case "addFeedback": {
      try {
        const response = await addHumanFeedback(formData);
        const url = new URL(request.url);
        url.searchParams.delete("beforeFeedback");
        url.searchParams.delete("afterFeedback");
        url.searchParams.set("newFeedbackId", response.feedback_id);
        return data<ActionData>({ redirectTo: url.pathname + url.search });
      } catch (error) {
        if (isTensorZeroServerError(error)) {
          return data<ActionData>(
            { error: error.message },
            { status: error.status },
          );
        }
        return data<ActionData>(
          { error: "Unknown server error. Try again." },
          { status: 500 },
        );
      }
    }
    default:
      logger.error(`Unknown action: ${_action}`);
      return data<ActionData>(
        { error: "Unknown server action" },
        { status: 400 },
      );
  }
}

type ModalType = "human-feedback" | "variant-response" | null;

export default function InferencePage({ loaderData }: Route.ComponentProps) {
  const {
    inference,
    model_inferences,
    feedback,
    feedback_bounds,
    hasDemonstration,
    newFeedbackId,
    latestFeedbackByMetric,
  } = loaderData;
  const navigate = useNavigate();
  const [openModal, setOpenModal] = useState<ModalType | null>(null);
  const [selectedVariant, setSelectedVariant] = useState<string | null>(null);

  const topFeedback = feedback[0] as { id: string } | undefined;
  const bottomFeedback = feedback[feedback.length - 1] as
    | { id: string }
    | undefined;

  const handleNextFeedbackPage = () => {
    if (!bottomFeedback?.id) return;
    const searchParams = new URLSearchParams(window.location.search);
    searchParams.delete("afterFeedback");
    searchParams.set("beforeFeedback", bottomFeedback.id);
    navigate(`?${searchParams.toString()}`, { preventScrollReset: true });
  };

  const handlePreviousFeedbackPage = () => {
    if (!topFeedback?.id) return;
    const searchParams = new URLSearchParams(window.location.search);
    searchParams.delete("beforeFeedback");
    searchParams.set("afterFeedback", topFeedback.id);
    navigate(`?${searchParams.toString()}`, { preventScrollReset: true });
  };

  // These are swapped because the table is sorted in descending order
  const disablePreviousFeedbackPage =
    !topFeedback?.id ||
    !feedback_bounds.last_id ||
    feedback_bounds.last_id === topFeedback.id;

  const disableNextFeedbackPage =
    !bottomFeedback?.id ||
    !feedback_bounds.first_id ||
    feedback_bounds.first_id === bottomFeedback.id;

  const num_feedbacks = feedback.length;

  const config = useConfig();
  const variants = Object.keys(
    config.functions[inference.function_name]?.variants || {},
  );
  const addToDatasetFetcher = useFetcher<typeof action>();
  const addToDatasetError =
    addToDatasetFetcher.state === "idle" && addToDatasetFetcher.data?.error
      ? addToDatasetFetcher.data.error
      : null;
  useEffect(() => {
    const currentState = addToDatasetFetcher.state;
    const data = addToDatasetFetcher.data;
    if (currentState === "idle" && data?.redirectTo) {
      navigate(data.redirectTo);
    }
  }, [addToDatasetFetcher.data, addToDatasetFetcher.state, navigate]);

  const demonstrationFeedbackFetcher = useFetcher<typeof action>();
  const demonstrationFeedbackFormError =
    demonstrationFeedbackFetcher.state === "idle"
      ? (demonstrationFeedbackFetcher.data?.error ?? null)
      : null;
  useEffect(() => {
    const currentState = demonstrationFeedbackFetcher.state;
    const data = demonstrationFeedbackFetcher.data;
    if (currentState === "idle" && data?.redirectTo) {
      navigate(data.redirectTo);
      setOpenModal(null);
      setSelectedVariant(null);
    }
  }, [
    demonstrationFeedbackFetcher.data,
    demonstrationFeedbackFetcher.state,
    navigate,
  ]);

  const handleAddToDataset = (
    dataset: string,
    output: "inherit" | "demonstration" | "none",
  ) => {
    const formData = new FormData();
    formData.append("dataset", dataset);
    formData.append("output", output);
    formData.append("inference_id", inference.id);
    formData.append("function_name", inference.function_name);
    formData.append("variant_name", inference.variant_name);
    formData.append("episode_id", inference.episode_id);
    formData.append("_action", "addToDataset");
    addToDatasetFetcher.submit(formData, { method: "post", action: "." });
  };
  const { toast } = useToast();

  useEffect(() => {
    if (newFeedbackId) {
      toast({ title: "Feedback Added" });
    }
  }, [newFeedbackId, toast]);

  const variantInferenceFetcher = useInferenceActionFetcher();
  const variantSource = "inference";
  const variantInferenceIsLoading =
    // only concerned with rendering loading state when the modal is open
    openModal === "variant-response" &&
    (variantInferenceFetcher.state === "submitting" ||
      variantInferenceFetcher.state === "loading");

  const { submit } = variantInferenceFetcher;
  const onVariantSelect = (variant: string) => {
    setSelectedVariant(variant);
    setOpenModal("variant-response");
    const request = prepareInferenceActionRequest({
      resource: inference,
      source: variantSource,
      variant,
    });
    // TODO: handle JSON.stringify error
    submit({ data: JSON.stringify(request) });
  };

  const humanFeedbackFetcher = useFetcherWithReset<typeof action>();
  const humanFeedbackFormError =
    humanFeedbackFetcher.state === "idle"
      ? (humanFeedbackFetcher.data?.error ?? null)
      : null;
  useEffect(() => {
    const currentState = humanFeedbackFetcher.state;
    const data = humanFeedbackFetcher.data;
    if (currentState === "idle" && data?.redirectTo) {
      navigate(data.redirectTo, { state: "humanFeedbackRedirect" });
      setOpenModal(null);
    }
  }, [humanFeedbackFetcher.data, humanFeedbackFetcher.state, navigate]);

  return (
    <PageLayout>
      <PageHeader label="Inference" name={inference.id}>
        <BasicInfo
          inference={inference}
          inferenceUsage={getTotalInferenceUsage(model_inferences)}
          modelInferences={model_inferences}
        />

        {addToDatasetError && (
          <div className="mt-2 inline-block rounded-md bg-red-50 p-2 text-sm text-red-500">
            {addToDatasetError}
          </div>
        )}

        <ActionBar>
          <TryWithVariantButton
            variants={variants}
            onVariantSelect={onVariantSelect}
            isLoading={variantInferenceIsLoading}
          />
          <AddToDatasetButton
            onDatasetSelect={handleAddToDataset}
            hasDemonstration={hasDemonstration}
          />
          <HumanFeedbackModal
            onOpenChange={(isOpen) => {
              if (humanFeedbackFetcher.state !== "idle") {
                return;
              }

              if (!isOpen) {
                humanFeedbackFetcher.reset();
              }
              setOpenModal(isOpen ? "human-feedback" : null);
            }}
            isOpen={openModal === "human-feedback"}
            trigger={<HumanFeedbackButton />}
          >
            <humanFeedbackFetcher.Form method="post">
              <input type="hidden" name="_action" value="addFeedback" />
              <HumanFeedbackForm
                inferenceId={inference.id}
                inferenceOutput={inference.output}
                formError={humanFeedbackFormError}
                isSubmitting={
                  humanFeedbackFetcher.state === "submitting" ||
                  humanFeedbackFetcher.state === "loading"
                }
              />
            </humanFeedbackFetcher.Form>
          </HumanFeedbackModal>
        </ActionBar>
      </PageHeader>

      <SectionsGroup>
        <SectionLayout>
          <SectionHeader heading="Input" />
          <InputSnippet
            system={inference.input.system}
            messages={inference.input.messages}
          />
        </SectionLayout>

        <SectionLayout>
          <SectionHeader heading="Output" />
          <Output
            output={
              inference.function_type === "json"
                ? { ...inference.output, schema: inference.output_schema }
                : inference.output
            }
          />
        </SectionLayout>

        <SectionLayout>
          <SectionHeader
            heading="Feedback"
            count={num_feedbacks}
            badge={{
              name: "inference",
              tooltip:
                "This table only includes inference-level feedback. To see episode-level feedback, open the detail page for that episode.",
            }}
          />
          <FeedbackTable
            feedback={feedback}
            latestCommentId={feedback_bounds.by_type.comment.last_id!}
            latestDemonstrationId={
              feedback_bounds.by_type.demonstration.last_id!
            }
            latestFeedbackIdByMetric={latestFeedbackByMetric}
          />
          <PageButtons
            onNextPage={handleNextFeedbackPage}
            onPreviousPage={handlePreviousFeedbackPage}
            disableNext={disableNextFeedbackPage}
            disablePrevious={disablePreviousFeedbackPage}
          />
        </SectionLayout>

        <SectionLayout>
          <SectionHeader heading="Inference Parameters" />
          <ParameterCard
            parameters={JSON.stringify(inference.inference_params, null, 2)}
          />
        </SectionLayout>

        {inference.function_type === "chat" && (
          <SectionLayout>
            <SectionHeader heading="Tool Parameters" />
            {inference.tool_params && (
              <ParameterCard
                parameters={JSON.stringify(inference.tool_params, null, 2)}
              />
            )}
          </SectionLayout>
        )}

        <SectionLayout>
          <SectionHeader heading="Tags" />
          <TagsTable tags={inference.tags} />
        </SectionLayout>

        <SectionLayout>
          <SectionHeader heading="Model Inferences" />
          <ModelInferencesTable modelInferences={model_inferences} />
        </SectionLayout>
      </SectionsGroup>

      {selectedVariant && (
        <VariantResponseModal
          isOpen={openModal === "variant-response"}
          isLoading={variantInferenceIsLoading}
          error={variantInferenceFetcher.error?.message}
          variantResponse={variantInferenceFetcher.data?.info ?? null}
          rawResponse={variantInferenceFetcher.data?.raw ?? null}
          onClose={() => {
            setOpenModal(null);
            setSelectedVariant(null);
          }}
          item={inference}
          inferenceUsage={getTotalInferenceUsage(model_inferences)}
          selectedVariant={selectedVariant}
          source={variantSource}
        >
          {variantInferenceFetcher.data?.info && (
            <demonstrationFeedbackFetcher.Form method="post">
              <input type="hidden" name="_action" value="addFeedback" />
              <input type="hidden" name="metricName" value="demonstration" />
              <input type="hidden" name="inferenceId" value={inference.id} />
              <input
                type="hidden"
                name="value"
                value={JSON.stringify(
                  prepareDemonstrationFromVariantOutput(
                    variantInferenceFetcher.data.info,
                  ),
                )}
              />
              <DemonstrationFeedbackButton
                isSubmitting={
                  demonstrationFeedbackFetcher.state === "submitting"
                }
                submissionError={demonstrationFeedbackFormError}
              />
            </demonstrationFeedbackFetcher.Form>
          )}
        </VariantResponseModal>
      )}
      <Toaster />
    </PageLayout>
  );
}

function getUserFacingError(error: unknown): {
  heading: string;
  message: ReactNode;
} {
  if (isRouteErrorResponse(error)) {
    switch (error.status) {
      case 400:
        return {
          heading: `${error.status}: Bad Request`,
          message: "Please try again later.",
        };
      case 401:
        return {
          heading: `${error.status}: Unauthorized`,
          message: "You do not have permission to access this resource.",
        };
      case 403:
        return {
          heading: `${error.status}: Forbidden`,
          message: "You do not have permission to access this resource.",
        };
      case 404:
        return {
          heading: `${error.status}: Not Found`,
          message:
            "The requested resource was not found. Please check the URL and try again.",
        };
      case 500:
      default:
        return {
          heading: "An unknown error occurred",
          message: "Please try again later.",
        };
    }
  }
  return {
    heading: "An unknown error occurred",
    message: "Please try again later.",
  };
}

export function ErrorBoundary({ error }: Route.ErrorBoundaryProps) {
  useEffect(() => {
    logger.error(error);
  }, [error]);
  const { heading, message } = getUserFacingError(error);
  return (
    <div className="flex flex-col items-center justify-center md:h-full">
      <div className="mt-8 flex flex-col items-center justify-center gap-2 rounded-xl bg-red-50 p-6 md:mt-0">
        <h1 className="text-2xl font-bold">{heading}</h1>
        {typeof message === "string" ? <p>{message}</p> : message}
        <Link
          to={`/observability/inferences`}
          className="font-bold text-red-800 hover:text-red-600"
        >
          Go back &rarr;
        </Link>
      </div>
    </div>
  );
<<<<<<< HEAD
}

function prepareDemonstrationFromVariantOutput(
  variantOutput: VariantResponseInfo,
) {
  const output = variantOutput.output;
  // output can either be a JsonInferenceOutput or a ContentBlockOutput[] (or undefined)
  // if it is a JsonInferenceOutput, we need to take the Parsed field and throw if it is missing
  // if it is a ContentBlockOutput[], we can return as is
  if (Array.isArray(output)) {
    return output;
  } else if (output && "parsed" in output) {
    return output.parsed;
  } else {
    throw new Error("Invalid variant output");
  }
}

function handleJsonProcessingError(error: unknown): never {
  if (error instanceof JSONParseError) {
    throw data(error.message, { status: 400 });
  }
  throw data(`Server error while processing JSON. Please contact support.`, {
    status: 500,
  });
=======
>>>>>>> 94d47ce0
}<|MERGE_RESOLUTION|>--- conflicted
+++ resolved
@@ -597,7 +597,6 @@
       </div>
     </div>
   );
-<<<<<<< HEAD
 }
 
 function prepareDemonstrationFromVariantOutput(
@@ -614,15 +613,4 @@
   } else {
     throw new Error("Invalid variant output");
   }
-}
-
-function handleJsonProcessingError(error: unknown): never {
-  if (error instanceof JSONParseError) {
-    throw data(error.message, { status: 400 });
-  }
-  throw data(`Server error while processing JSON. Please contact support.`, {
-    status: 500,
-  });
-=======
->>>>>>> 94d47ce0
 }