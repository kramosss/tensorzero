[target.'cfg(not(target_arch = "wasm32"))']
rustflags = [
    "--cfg",
    "aws_sdk_unstable",  # needed for aws-smithy-types + serde-(de)serialize
]


[alias]
test-unit = "nextest run --lib --bins"
test-all = "nextest run --features e2e_tests"
# Note - 'test-batch', 'test-e2e', and 'test-e2e-no-creds' must be kept in sync
# Running all of them should cover all of our tests, and not miss any
test-batch = ["nextest", "run", "--features", "e2e_tests", "-E",      "test(batch)"]
test-e2e   = ["nextest", "run", "--features", "e2e_tests", "-E", "not (test(batch)) and not (test(test_dummy_only) | test(clickhouse))"]
<<<<<<< HEAD
test-optimization = ["nextext", "run", "--features", "optimization_tests", "-E", "test(optimization)"]
=======
test-optimization = ["nextest", "run", "--features", "optimization_tests", "-E", "test(optimization) and not (test(provider))"]
>>>>>>> ef6999b5

# Runs e2e tests that don't require any credentials available.
# This is useful for both running on PR CI (where we don't have creds at all),
# and for testing against several different ClickHouse versions (to avoid spending lots of money on inference).
test-e2e-no-creds = ["nextest", "run", "--features", "e2e_tests", "-E", "test(test_dummy_only) | test(clickhouse)"]

build-e2e = "build --bin gateway --features e2e_tests"
run-e2e = "run --bin gateway --features e2e_tests -- --config-file tensorzero-internal/tests/e2e/tensorzero.toml"
watch-e2e = "watch -x run-e2e"<|MERGE_RESOLUTION|>--- conflicted
+++ resolved
@@ -1,7 +1,7 @@
 [target.'cfg(not(target_arch = "wasm32"))']
 rustflags = [
     "--cfg",
-    "aws_sdk_unstable",  # needed for aws-smithy-types + serde-(de)serialize
+    "aws_sdk_unstable", # needed for aws-smithy-types + serde-(de)serialize
 ]
 
 
@@ -10,18 +10,35 @@
 test-all = "nextest run --features e2e_tests"
 # Note - 'test-batch', 'test-e2e', and 'test-e2e-no-creds' must be kept in sync
 # Running all of them should cover all of our tests, and not miss any
-test-batch = ["nextest", "run", "--features", "e2e_tests", "-E",      "test(batch)"]
-test-e2e   = ["nextest", "run", "--features", "e2e_tests", "-E", "not (test(batch)) and not (test(test_dummy_only) | test(clickhouse))"]
-<<<<<<< HEAD
-test-optimization = ["nextext", "run", "--features", "optimization_tests", "-E", "test(optimization)"]
-=======
-test-optimization = ["nextest", "run", "--features", "optimization_tests", "-E", "test(optimization) and not (test(provider))"]
->>>>>>> ef6999b5
+test-batch = ["nextest", "run", "--features", "e2e_tests", "-E", "test(batch)"]
+test-e2e = [
+    "nextest",
+    "run",
+    "--features",
+    "e2e_tests",
+    "-E",
+    "not (test(batch)) and not (test(test_dummy_only) | test(clickhouse))",
+]
+test-optimization = [
+    "nextest",
+    "run",
+    "--features",
+    "optimization_tests",
+    "-E",
+    "test(optimization) and not (test(provider))",
+]
 
 # Runs e2e tests that don't require any credentials available.
 # This is useful for both running on PR CI (where we don't have creds at all),
 # and for testing against several different ClickHouse versions (to avoid spending lots of money on inference).
-test-e2e-no-creds = ["nextest", "run", "--features", "e2e_tests", "-E", "test(test_dummy_only) | test(clickhouse)"]
+test-e2e-no-creds = [
+    "nextest",
+    "run",
+    "--features",
+    "e2e_tests",
+    "-E",
+    "test(test_dummy_only) | test(clickhouse)",
+]
 
 build-e2e = "build --bin gateway --features e2e_tests"
 run-e2e = "run --bin gateway --features e2e_tests -- --config-file tensorzero-internal/tests/e2e/tensorzero.toml"
