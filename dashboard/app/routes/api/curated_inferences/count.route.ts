--- conflicted
+++ resolved
@@ -21,35 +21,6 @@
   const threshold = parseFloat(url.searchParams.get("threshold") || "0");
 
   const config = await getConfig();
-<<<<<<< HEAD
-  if (functionName) {
-    inferenceCount = await countInferencesForFunction(
-      functionName,
-      config.functions[functionName],
-    );
-  }
-  if (metricName) {
-    feedbackCount = await countFeedbacksForMetric(
-      metricName,
-      config.metrics[metricName],
-    );
-  }
-  if (functionName && metricName) {
-    curatedInferenceCount = await countCuratedInferences(
-      functionName,
-      config.functions[functionName],
-      metricName,
-      config.metrics[metricName],
-      threshold,
-    );
-  }
-  // For type-safe fetching of counts, we would want this return statement to be:
-  // return {
-  //   inferenceCount,
-  //   feedbackCount,
-  //   curatedInferenceCount,
-  // };
-=======
 
   // Run all fetches concurrently
   const [inferenceCount, feedbackCount, curatedInferenceCount] =
@@ -81,7 +52,6 @@
         : Promise.resolve(null),
     ]);
 
->>>>>>> 57de09e4
   return Response.json({
     inferenceCount,
     feedbackCount,
