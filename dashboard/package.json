--- conflicted
+++ resolved
@@ -27,21 +27,15 @@
     "class-variance-authority": "^0.7.0",
     "clsx": "^2.1.1",
     "isbot": "^4.1.0",
-<<<<<<< HEAD
     "lucide-react": "^0.456.0",
-=======
     "openai": "^4.71.1",
->>>>>>> e5b95b72
     "react": "^18.2.0",
     "react-dom": "^18.2.0",
     "react-hook-form": "^7.53.2",
     "smol-toml": "^1.3.0",
-<<<<<<< HEAD
     "tailwind-merge": "^2.5.4",
     "tailwindcss-animate": "^1.0.7",
-=======
     "tsx": "^4.19.2",
->>>>>>> e5b95b72
     "vitest": "^2.1.4",
     "zod": "^3.23.8"
   },
