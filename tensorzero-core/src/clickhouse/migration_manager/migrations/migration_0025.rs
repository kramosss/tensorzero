--- conflicted
+++ resolved
@@ -30,7 +30,6 @@
     }
 
     async fn apply(&self, _clean_start: bool) -> Result<(), Error> {
-<<<<<<< HEAD
         let on_cluster_name = self.clickhouse.get_on_cluster_name();
         let table_engine_name = self.clickhouse.get_maybe_replicated_table_engine_name(
             GetMaybeReplicatedTableEngineNameArgs {
@@ -40,12 +39,8 @@
             },
         );
         let query = format!(
-            r#"
+            r"
             CREATE TABLE IF NOT EXISTS DynamicEvaluationRun{on_cluster_name}
-=======
-        let query = r"
-            CREATE TABLE IF NOT EXISTS DynamicEvaluationRun
->>>>>>> b4a7d89d
                 (
                     run_id_uint UInt128, -- UUID encoded as a UInt128
                     variant_pins Map(String, String),
@@ -56,18 +51,13 @@
                     updated_at DateTime64(6, 'UTC') DEFAULT now()
                 ) ENGINE = {table_engine_name}
                 ORDER BY run_id_uint;
-<<<<<<< HEAD
-        "#,
+        ",
         );
-=======
-        ";
->>>>>>> b4a7d89d
         let _ = self
             .clickhouse
             .run_query_synchronous_no_params(query.to_string())
             .await?;
 
-<<<<<<< HEAD
         let table_engine_name = self.clickhouse.get_maybe_replicated_table_engine_name(
             GetMaybeReplicatedTableEngineNameArgs {
                 table_engine_name: "ReplacingMergeTree",
@@ -76,12 +66,8 @@
             },
         );
         let query = format!(
-            r#"
+            r"
             CREATE TABLE IF NOT EXISTS DynamicEvaluationRunEpisode{on_cluster_name}
-=======
-        let query = r"
-            CREATE TABLE IF NOT EXISTS DynamicEvaluationRunEpisode
->>>>>>> b4a7d89d
             (
                 run_id UUID,
                 episode_id_uint UInt128, -- UUID encoded as a UInt128
@@ -93,12 +79,8 @@
                 updated_at DateTime64(6, 'UTC') DEFAULT now()
             ) ENGINE = {table_engine_name}
                 ORDER BY episode_id_uint;
-<<<<<<< HEAD
-        "#,
+        ",
         );
-=======
-        ";
->>>>>>> b4a7d89d
         let _ = self
             .clickhouse
             .run_query_synchronous_no_params(query.to_string())
