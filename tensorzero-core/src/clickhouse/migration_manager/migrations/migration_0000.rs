use crate::clickhouse::migration_manager::migration_trait::Migration;
use crate::clickhouse::{ClickHouseConnectionInfo, GetMaybeReplicatedTableEngineNameArgs};
use crate::error::Error;
use async_trait::async_trait;

use super::check_table_exists;

/// This migration is used to create the initial tables in the ClickHouse database.
///
/// It is used to create the following tables:
/// - BooleanMetricFeedback
/// - CommentFeedback
/// - DemonstrationFeedback
/// - FloatMetricFeedback
/// - ChatInference
/// - JsonInference
/// - ModelInference
pub struct Migration0000<'a> {
    pub clickhouse: &'a ClickHouseConnectionInfo,
}

#[async_trait]
impl Migration for Migration0000<'_> {
    async fn can_apply(&self) -> Result<(), Error> {
        Ok(())
    }

    /// Check if the tables exist
    async fn should_apply(&self) -> Result<bool, Error> {
        let tables = vec![
            "BooleanMetricFeedback",
            "CommentFeedback",
            "DemonstrationFeedback",
            "FloatMetricFeedback",
            "ChatInference",
            "JsonInference",
            "ModelInference",
        ];
        for table in tables {
            match check_table_exists(self.clickhouse, table, "0000").await {
                Ok(exists) => {
                    if !exists {
                        return Ok(true);
                    }
                }
                // If `can_apply` succeeds but this fails, it likely means the database does not exist
                Err(_) => return Ok(true),
            }
        }

        Ok(false)
    }

    async fn apply(&self, _clean_start: bool) -> Result<(), Error> {
        // Create the `BooleanMetricFeedback` table
<<<<<<< HEAD
        let table_engine_name = self.clickhouse.get_maybe_replicated_table_engine_name(
            GetMaybeReplicatedTableEngineNameArgs {
                table_engine_name: "MergeTree",
                table_name: "BooleanMetricFeedback",
                engine_args: &[],
            },
        );
        let on_cluster_name = self.clickhouse.get_on_cluster_name();
        let query = format!(
            r#"
            CREATE TABLE IF NOT EXISTS BooleanMetricFeedback{on_cluster_name}
=======
        let query = r"
            CREATE TABLE IF NOT EXISTS BooleanMetricFeedback
>>>>>>> b4a7d89d
            (
                id UUID, -- must be a UUIDv7
                target_id UUID, -- must be a UUIDv7
                metric_name LowCardinality(String),
                value Bool,
                timestamp DateTime MATERIALIZED UUIDv7ToDateTime(id)
            ) ENGINE = {table_engine_name}
            ORDER BY (metric_name, target_id);
<<<<<<< HEAD
        "#,
        );
=======
        ";
>>>>>>> b4a7d89d
        let _ = self
            .clickhouse
            .run_query_synchronous_no_params(query.to_string())
            .await?;

        // Create the `CommentFeedback` table
<<<<<<< HEAD
        let table_engine_name = self.clickhouse.get_maybe_replicated_table_engine_name(
            GetMaybeReplicatedTableEngineNameArgs {
                table_engine_name: "MergeTree",
                table_name: "CommentFeedback",
                engine_args: &[],
            },
        );
        let query = format!(
            r#"
            CREATE TABLE IF NOT EXISTS CommentFeedback{on_cluster_name}
=======
        let query = r"
            CREATE TABLE IF NOT EXISTS CommentFeedback
>>>>>>> b4a7d89d
            (
                id UUID, -- must be a UUIDv7
                target_id UUID, -- must be a UUIDv7
                target_type Enum('inference' = 1, 'episode' = 2),
                value String,
                timestamp DateTime MATERIALIZED UUIDv7ToDateTime(id)
            ) ENGINE = {table_engine_name}
            ORDER BY target_id;
<<<<<<< HEAD
        "#,
        );
=======
        ";
>>>>>>> b4a7d89d
        let _ = self
            .clickhouse
            .run_query_synchronous_no_params(query.to_string())
            .await?;

        // Create the `DemonstrationFeedback` table
<<<<<<< HEAD
        let table_engine_name = self.clickhouse.get_maybe_replicated_table_engine_name(
            GetMaybeReplicatedTableEngineNameArgs {
                table_engine_name: "MergeTree",
                table_name: "DemonstrationFeedback",
                engine_args: &[],
            },
        );
        let query = format!(
            r#"
            CREATE TABLE IF NOT EXISTS DemonstrationFeedback{on_cluster_name}
=======
        let query = r"
           CREATE TABLE IF NOT EXISTS DemonstrationFeedback
>>>>>>> b4a7d89d
            (
                id UUID, -- must be a UUIDv7
                inference_id UUID, -- must be a UUIDv7
                value String,
                timestamp DateTime MATERIALIZED UUIDv7ToDateTime(id)
            ) ENGINE = {table_engine_name}
            ORDER BY inference_id;
<<<<<<< HEAD
        "#,
        );
=======
        ";
>>>>>>> b4a7d89d
        let _ = self
            .clickhouse
            .run_query_synchronous_no_params(query.to_string())
            .await?;

        // Create the `FloatMetricFeedback` table
<<<<<<< HEAD
        let table_engine_name = self.clickhouse.get_maybe_replicated_table_engine_name(
            GetMaybeReplicatedTableEngineNameArgs {
                table_engine_name: "MergeTree",
                table_name: "FloatMetricFeedback",
                engine_args: &[],
            },
        );
        let query = format!(
            r#"
            CREATE TABLE IF NOT EXISTS FloatMetricFeedback{on_cluster_name}
=======
        let query = r"
            CREATE TABLE IF NOT EXISTS FloatMetricFeedback
>>>>>>> b4a7d89d
            (
                id UUID, -- must be a UUIDv7
                target_id UUID, -- must be a UUIDv7
                metric_name LowCardinality(String),
                value Float32,
                timestamp DateTime MATERIALIZED UUIDv7ToDateTime(id)
            ) ENGINE = {table_engine_name}
            ORDER BY (metric_name, target_id);
<<<<<<< HEAD
        "#,
        );
=======
        ";
>>>>>>> b4a7d89d
        let _ = self
            .clickhouse
            .run_query_synchronous_no_params(query.to_string())
            .await?;

        // Create the `ChatInference` table
<<<<<<< HEAD
        let table_engine_name = self.clickhouse.get_maybe_replicated_table_engine_name(
            GetMaybeReplicatedTableEngineNameArgs {
                table_engine_name: "MergeTree",
                table_name: "ChatInference",
                engine_args: &[],
            },
        );
        let query = format!(
            r#"
            CREATE TABLE IF NOT EXISTS ChatInference{on_cluster_name}
=======
        let query = r"
            CREATE TABLE IF NOT EXISTS ChatInference
>>>>>>> b4a7d89d
            (
                id UUID, -- must be a UUIDv7
                function_name LowCardinality(String),
                variant_name LowCardinality(String),
                episode_id UUID, -- must be a UUIDv7
                input String,
                output String,
                tool_params String,
                inference_params String,
                processing_time_ms UInt32,
                timestamp DateTime MATERIALIZED UUIDv7ToDateTime(id)
            ) ENGINE = {table_engine_name}
            ORDER BY (function_name, variant_name, episode_id);
<<<<<<< HEAD
        "#,
        );
=======
        ";
>>>>>>> b4a7d89d
        let _ = self
            .clickhouse
            .run_query_synchronous_no_params(query.to_string())
            .await?;

        // Create the `JsonInference` table
<<<<<<< HEAD
        let table_engine_name = self.clickhouse.get_maybe_replicated_table_engine_name(
            GetMaybeReplicatedTableEngineNameArgs {
                table_engine_name: "MergeTree",
                table_name: "JsonInference",
                engine_args: &[],
            },
        );
        let query = format!(
            r#"
            CREATE TABLE IF NOT EXISTS JsonInference{on_cluster_name}
=======
        let query = r"
            CREATE TABLE IF NOT EXISTS JsonInference
>>>>>>> b4a7d89d
            (
                id UUID, -- must be a UUIDv7
                function_name LowCardinality(String),
                variant_name LowCardinality(String),
                episode_id UUID, -- must be a UUIDv7
                input String,
                output String,
                output_schema String,
                inference_params String,
                processing_time_ms UInt32,
                timestamp DateTime MATERIALIZED UUIDv7ToDateTime(id)
            ) ENGINE = {table_engine_name}
            ORDER BY (function_name, variant_name, episode_id);
<<<<<<< HEAD
        "#,
        );
=======
        ";
>>>>>>> b4a7d89d
        let _ = self
            .clickhouse
            .run_query_synchronous_no_params(query.to_string())
            .await?;

        // Create the `ModelInference` table
<<<<<<< HEAD
        let table_engine_name = self.clickhouse.get_maybe_replicated_table_engine_name(
            GetMaybeReplicatedTableEngineNameArgs {
                table_engine_name: "MergeTree",
                table_name: "ModelInference",
                engine_args: &[],
            },
        );
        let query = format!(
            r#"
            CREATE TABLE IF NOT EXISTS ModelInference{on_cluster_name}
=======
        let query = r"
            CREATE TABLE IF NOT EXISTS ModelInference
>>>>>>> b4a7d89d
            (
                id UUID, -- must be a UUIDv7
                inference_id UUID, -- must be a UUIDv7
                raw_request String,
                raw_response String,
                model_name LowCardinality(String),
                model_provider_name LowCardinality(String),
                input_tokens UInt32,
                output_tokens UInt32,
                response_time_ms UInt32,
                ttft_ms Nullable(UInt32),
                timestamp DateTime MATERIALIZED UUIDv7ToDateTime(id)
            ) ENGINE = {table_engine_name}
            ORDER BY inference_id;
<<<<<<< HEAD
        "#,
        );
=======
        ";
>>>>>>> b4a7d89d
        let _ = self
            .clickhouse
            .run_query_synchronous_no_params(query.to_string())
            .await?;

        Ok(())
    }

    fn rollback_instructions(&self) -> String {
        let database = self.clickhouse.database();

        format!(
            "/* **CAREFUL: THIS WILL DELETE ALL DATA** */\
            /* Drop the database */\
            DROP DATABASE IF EXISTS {database};\
            /* **CAREFUL: THIS WILL DELETE ALL DATA** */"
        )
    }

    /// Check if the migration has succeeded (i.e. it should not be applied again)
    async fn has_succeeded(&self) -> Result<bool, Error> {
        let should_apply = self.should_apply().await?;
        Ok(!should_apply)
    }
}<|MERGE_RESOLUTION|>--- conflicted
+++ resolved
@@ -53,7 +53,6 @@
 
     async fn apply(&self, _clean_start: bool) -> Result<(), Error> {
         // Create the `BooleanMetricFeedback` table
-<<<<<<< HEAD
         let table_engine_name = self.clickhouse.get_maybe_replicated_table_engine_name(
             GetMaybeReplicatedTableEngineNameArgs {
                 table_engine_name: "MergeTree",
@@ -63,12 +62,8 @@
         );
         let on_cluster_name = self.clickhouse.get_on_cluster_name();
         let query = format!(
-            r#"
+            r"
             CREATE TABLE IF NOT EXISTS BooleanMetricFeedback{on_cluster_name}
-=======
-        let query = r"
-            CREATE TABLE IF NOT EXISTS BooleanMetricFeedback
->>>>>>> b4a7d89d
             (
                 id UUID, -- must be a UUIDv7
                 target_id UUID, -- must be a UUIDv7
@@ -77,19 +72,14 @@
                 timestamp DateTime MATERIALIZED UUIDv7ToDateTime(id)
             ) ENGINE = {table_engine_name}
             ORDER BY (metric_name, target_id);
-<<<<<<< HEAD
-        "#,
-        );
-=======
-        ";
->>>>>>> b4a7d89d
+        ",
+        );
         let _ = self
             .clickhouse
             .run_query_synchronous_no_params(query.to_string())
             .await?;
 
         // Create the `CommentFeedback` table
-<<<<<<< HEAD
         let table_engine_name = self.clickhouse.get_maybe_replicated_table_engine_name(
             GetMaybeReplicatedTableEngineNameArgs {
                 table_engine_name: "MergeTree",
@@ -98,12 +88,8 @@
             },
         );
         let query = format!(
-            r#"
+            r"
             CREATE TABLE IF NOT EXISTS CommentFeedback{on_cluster_name}
-=======
-        let query = r"
-            CREATE TABLE IF NOT EXISTS CommentFeedback
->>>>>>> b4a7d89d
             (
                 id UUID, -- must be a UUIDv7
                 target_id UUID, -- must be a UUIDv7
@@ -112,19 +98,14 @@
                 timestamp DateTime MATERIALIZED UUIDv7ToDateTime(id)
             ) ENGINE = {table_engine_name}
             ORDER BY target_id;
-<<<<<<< HEAD
-        "#,
-        );
-=======
-        ";
->>>>>>> b4a7d89d
+        ",
+        );
         let _ = self
             .clickhouse
             .run_query_synchronous_no_params(query.to_string())
             .await?;
 
         // Create the `DemonstrationFeedback` table
-<<<<<<< HEAD
         let table_engine_name = self.clickhouse.get_maybe_replicated_table_engine_name(
             GetMaybeReplicatedTableEngineNameArgs {
                 table_engine_name: "MergeTree",
@@ -133,12 +114,8 @@
             },
         );
         let query = format!(
-            r#"
+            r"
             CREATE TABLE IF NOT EXISTS DemonstrationFeedback{on_cluster_name}
-=======
-        let query = r"
-           CREATE TABLE IF NOT EXISTS DemonstrationFeedback
->>>>>>> b4a7d89d
             (
                 id UUID, -- must be a UUIDv7
                 inference_id UUID, -- must be a UUIDv7
@@ -146,19 +123,14 @@
                 timestamp DateTime MATERIALIZED UUIDv7ToDateTime(id)
             ) ENGINE = {table_engine_name}
             ORDER BY inference_id;
-<<<<<<< HEAD
-        "#,
-        );
-=======
-        ";
->>>>>>> b4a7d89d
+        ",
+        );
         let _ = self
             .clickhouse
             .run_query_synchronous_no_params(query.to_string())
             .await?;
 
         // Create the `FloatMetricFeedback` table
-<<<<<<< HEAD
         let table_engine_name = self.clickhouse.get_maybe_replicated_table_engine_name(
             GetMaybeReplicatedTableEngineNameArgs {
                 table_engine_name: "MergeTree",
@@ -167,12 +139,8 @@
             },
         );
         let query = format!(
-            r#"
+            r"
             CREATE TABLE IF NOT EXISTS FloatMetricFeedback{on_cluster_name}
-=======
-        let query = r"
-            CREATE TABLE IF NOT EXISTS FloatMetricFeedback
->>>>>>> b4a7d89d
             (
                 id UUID, -- must be a UUIDv7
                 target_id UUID, -- must be a UUIDv7
@@ -181,19 +149,14 @@
                 timestamp DateTime MATERIALIZED UUIDv7ToDateTime(id)
             ) ENGINE = {table_engine_name}
             ORDER BY (metric_name, target_id);
-<<<<<<< HEAD
-        "#,
-        );
-=======
-        ";
->>>>>>> b4a7d89d
+        ",
+        );
         let _ = self
             .clickhouse
             .run_query_synchronous_no_params(query.to_string())
             .await?;
 
         // Create the `ChatInference` table
-<<<<<<< HEAD
         let table_engine_name = self.clickhouse.get_maybe_replicated_table_engine_name(
             GetMaybeReplicatedTableEngineNameArgs {
                 table_engine_name: "MergeTree",
@@ -202,12 +165,8 @@
             },
         );
         let query = format!(
-            r#"
+            r"
             CREATE TABLE IF NOT EXISTS ChatInference{on_cluster_name}
-=======
-        let query = r"
-            CREATE TABLE IF NOT EXISTS ChatInference
->>>>>>> b4a7d89d
             (
                 id UUID, -- must be a UUIDv7
                 function_name LowCardinality(String),
@@ -221,19 +180,14 @@
                 timestamp DateTime MATERIALIZED UUIDv7ToDateTime(id)
             ) ENGINE = {table_engine_name}
             ORDER BY (function_name, variant_name, episode_id);
-<<<<<<< HEAD
-        "#,
-        );
-=======
-        ";
->>>>>>> b4a7d89d
+        ",
+        );
         let _ = self
             .clickhouse
             .run_query_synchronous_no_params(query.to_string())
             .await?;
 
         // Create the `JsonInference` table
-<<<<<<< HEAD
         let table_engine_name = self.clickhouse.get_maybe_replicated_table_engine_name(
             GetMaybeReplicatedTableEngineNameArgs {
                 table_engine_name: "MergeTree",
@@ -242,12 +196,8 @@
             },
         );
         let query = format!(
-            r#"
+            r"
             CREATE TABLE IF NOT EXISTS JsonInference{on_cluster_name}
-=======
-        let query = r"
-            CREATE TABLE IF NOT EXISTS JsonInference
->>>>>>> b4a7d89d
             (
                 id UUID, -- must be a UUIDv7
                 function_name LowCardinality(String),
@@ -261,19 +211,14 @@
                 timestamp DateTime MATERIALIZED UUIDv7ToDateTime(id)
             ) ENGINE = {table_engine_name}
             ORDER BY (function_name, variant_name, episode_id);
-<<<<<<< HEAD
-        "#,
-        );
-=======
-        ";
->>>>>>> b4a7d89d
+        ",
+        );
         let _ = self
             .clickhouse
             .run_query_synchronous_no_params(query.to_string())
             .await?;
 
         // Create the `ModelInference` table
-<<<<<<< HEAD
         let table_engine_name = self.clickhouse.get_maybe_replicated_table_engine_name(
             GetMaybeReplicatedTableEngineNameArgs {
                 table_engine_name: "MergeTree",
@@ -282,12 +227,8 @@
             },
         );
         let query = format!(
-            r#"
+            r"
             CREATE TABLE IF NOT EXISTS ModelInference{on_cluster_name}
-=======
-        let query = r"
-            CREATE TABLE IF NOT EXISTS ModelInference
->>>>>>> b4a7d89d
             (
                 id UUID, -- must be a UUIDv7
                 inference_id UUID, -- must be a UUIDv7
@@ -302,12 +243,8 @@
                 timestamp DateTime MATERIALIZED UUIDv7ToDateTime(id)
             ) ENGINE = {table_engine_name}
             ORDER BY inference_id;
-<<<<<<< HEAD
-        "#,
-        );
-=======
-        ";
->>>>>>> b4a7d89d
+        ",
+        );
         let _ = self
             .clickhouse
             .run_query_synchronous_no_params(query.to_string())
