use reqwest::multipart::Form;
use reqwest::multipart::Part;
use reqwest::Client;
use secrecy::{ExposeSecret, SecretString};
use serde::Deserialize;
use serde::Serialize;
use std::collections::HashMap;
use std::sync::Arc;
use std::time::Duration;
use tokio::sync::RwLock;
use tokio::sync::RwLockWriteGuard;
use url::Url;

pub mod migration_manager;
pub mod query_builder;
#[cfg(any(test, feature = "e2e_tests", feature = "optimization_tests"))]
pub mod test_helpers;

use crate::config_parser::Config;
use crate::error::DisplayOrDebugGateway;
use crate::error::{Error, ErrorDetails};
use crate::stored_inference::StoredInference;
use query_builder::generate_list_inferences_sql;
use query_builder::ListInferencesParams;

#[derive(Debug, Clone)]
pub enum ClickHouseConnectionInfo {
    Disabled,
    Mock {
        mock_data: Arc<RwLock<HashMap<String, Vec<serde_json::Value>>>>,
        healthy: bool,
    },
    Production {
        database_url: SecretString,
        cluster_name: Option<String>,
        database: String,
        client: Client,
    },
}

pub fn make_clickhouse_http_client() -> Result<Client, Error> {
    Client::builder()
        // https://github.com/ClickHouse/clickhouse-rs/blob/56c5dd3fc95693acc5aa3d02db1f910a26fe5b1c/src/http_client.rs#L45
        .pool_idle_timeout(Duration::from_secs(2))
        // https://github.com/ClickHouse/clickhouse-rs/blob/56c5dd3fc95693acc5aa3d02db1f910a26fe5b1c/src/http_client.rs#L41
        .tcp_keepalive(Some(Duration::from_secs(60)))
        .build()
        .map_err(|e| {
            Error::new(ErrorDetails::ClickHouseConnection {
                message: format!("Failed to build ClickHouse HTTP client: {e}"),
            })
        })
}

impl ClickHouseConnectionInfo {
    /// Create a new ClickHouse connection info from a database URL.
    /// You should always use this function in production code or generic integration tests that
    /// don't test specific ClickHouse behavior.
    /// For e2e tests, you should use the `get_clickhouse` function.
    ///
    /// This function returns an error if anything is malformed but if the connection is unhealthy it logs that and
    /// returns Ok(Production{ ... })
    ///
    /// However, for tests that directly test ClickHouse behavior, you can directly create the struct.
    pub async fn new(database_url: &str) -> Result<Self, Error> {
        // Add a query string for the database using the URL crate
        let mut database_url = Url::parse(database_url).map_err(|_| {
            Error::new(ErrorDetails::Config {
                message: "Invalid ClickHouse database URL".to_string(),
            })
        })?;

        #[cfg(not(feature = "e2e_tests"))]
        let database = validate_clickhouse_url_get_db_name(&database_url)?
            .unwrap_or_else(|| "default".to_string());

        #[cfg(feature = "e2e_tests")]
        let database = "tensorzero_e2e_tests".to_string();

        // Although we take the database name from the URL path,
        // we need to set the query string for the database name for the ClickHouse TCP protocol
        database_url.set_path("");
        database_url
            .query_pairs_mut()
            .append_pair("database", &database);

        // Set ClickHouse format settings for some error checking on writes
        set_clickhouse_format_settings(&mut database_url);

        // Store the original URL as a SecretString
        let database_url = SecretString::from(database_url.to_string());

        // Get the cluster name from the `TENSORZERO_CLICKHOUSE_CLUSTER_NAME` environment variable
        let cluster_name = match std::env::var("TENSORZERO_CLICKHOUSE_CLUSTER_NAME") {
            Ok(cluster_name) => {
                tracing::info!("Using ClickHouse cluster name: {cluster_name}");
                Some(cluster_name)
            }
            Err(_) => {
                tracing::info!("No ClickHouse cluster name provided");
                None
            }
        };

        let connection_info = Self::Production {
            database_url,
            cluster_name,
            database,
            client: make_clickhouse_http_client()?,
        };
        // If the connection is unhealthy, we won't be able to run / check migrations. So we just fail here.
        connection_info.health().await?;
        Ok(connection_info)
    }

    pub fn new_mock(healthy: bool) -> Self {
        Self::Mock {
            mock_data: Arc::new(RwLock::new(HashMap::new())),
            healthy,
        }
    }

    pub fn new_disabled() -> Self {
        Self::Disabled
    }

    pub fn database(&self) -> &str {
        match self {
            Self::Disabled => "",
            Self::Mock { .. } => "mock-database",
            Self::Production { database, .. } => database,
        }
    }

    pub async fn write(
        &self,
        rows: &[impl Serialize + Send + Sync],
        table: &str,
    ) -> Result<(), Error> {
        match self {
            Self::Disabled => Ok(()),
            Self::Mock { mock_data, .. } => {
                write_mock(rows, table, &mut mock_data.write().await).await
            }
            Self::Production {
                database_url,
                client,
                ..
            } => write_production(database_url, client, rows, table).await,
        }
    }

    /// Test helper: reads from the table `table` in our mock DB and returns an element that has (serialized) `column` equal to `value`.
    /// Returns None if no such element is found.
    #[cfg(test)]
    pub async fn read(&self, table: &str, column: &str, value: &str) -> Option<serde_json::Value> {
        match self {
            Self::Disabled => None,
            Self::Mock { mock_data, .. } => {
                let mock_data = mock_data.read().await;
                let table = mock_data.get(table).unwrap();
                for row in table {
                    if let Some(value_in_row) = row.get(column) {
                        if value_in_row.as_str() == Some(value) {
                            return Some(row.clone());
                        }
                    }
                }
                None
            }
            Self::Production { .. } => {
                panic!("Production ClickHouse client can't be used for reading data in tests")
            }
        }
    }

    pub fn is_cluster_configured(&self) -> bool {
        match self {
            Self::Disabled => false,
            Self::Mock { .. } => false,
            Self::Production { cluster_name, .. } => cluster_name.is_some(),
        }
    }

    pub async fn health(&self) -> Result<(), Error> {
        match self {
            Self::Disabled => Ok(()),
            Self::Mock { healthy, .. } => {
                if *healthy {
                    Ok(())
                } else {
                    Err(ErrorDetails::ClickHouseConnection {
                        message: "Mock ClickHouse is not healthy".to_string(),
                    }
                    .into())
                }
            }
            Self::Production {
                database_url,
                client,
                ..
            } => {
                // We need to ping the /ping endpoint to check if ClickHouse is healthy
                let mut ping_url = Url::parse(database_url.expose_secret()).map_err(|_| {
                    Error::new(ErrorDetails::Config {
                        message: "Invalid ClickHouse database URL".to_string(),
                    })
                })?;
                ping_url.set_path("/ping");
                ping_url.set_query(None);

                let timeout = Duration::from_secs(180);

                match client.get(ping_url).timeout(timeout).send().await {
                    Ok(response) if response.status().is_success() => Ok(()),
                    Ok(response) => Err(ErrorDetails::ClickHouseConnection {
                        message: format!(
                            "ClickHouse is not healthy (status code {}): {}",
                            response.status(),
                            response.text().await.unwrap_or_default()
                        ),
                    }
                    .into()),
                    Err(e) => Err(ErrorDetails::ClickHouseConnection {
                        message: format!("ClickHouse is not healthy: {e:?}"),
                    }
                    .into()),
                }
            }
        }
    }

    /// Runs a query with the given parameters, waiting for mutations to complete
    /// using `mutations_sync=2` and `alter_sync=2`.
    /// This ensures that we can run `ALTER TABLE ADD COLUMN` in a migration
    /// and have the column available once the query completes.
    pub async fn run_query_synchronous(
        &self,
        query: String,
        parameters: &HashMap<&str, &str>,
    ) -> Result<ClickHouseResponse, Error> {
        match self {
            Self::Disabled => Ok(ClickHouseResponse {
                response: String::new(),
                metadata: ClickHouseResponseMetadata {
                    read_rows: 0,
                    written_rows: 0,
                },
            }),
            Self::Mock { .. } => Ok(ClickHouseResponse {
                response: String::new(),
                metadata: ClickHouseResponseMetadata {
                    read_rows: 0,
                    written_rows: 0,
                },
            }),
            Self::Production {
                database_url,
                client,
                ..
            } => {
                let mut database_url = Url::parse(database_url.expose_secret()).map_err(|e| Error::new(ErrorDetails::ClickHouseQuery { message: format!("Error parsing ClickHouse URL: {e}. This should never happen. Please submit a bug report at https://github.com/tensorzero/tensorzero/issues/new") }))?;
                // Add query parameters if provided
                for (key, value) in parameters {
                    let param_key = format!("param_{key}");
                    database_url
                        .query_pairs_mut()
                        .append_pair(&param_key, value);
                }
                database_url
                    .query_pairs_mut()
                    .append_pair("mutations_sync", "2");
                database_url
                    .query_pairs_mut()
                    .append_pair("alter_sync", "2");
                let res = client
                    .post(database_url)
                    .body(query)
                    .send()
                    .await
                    .map_err(|e| {
                        Error::new(ErrorDetails::ClickHouseQuery {
                            message: DisplayOrDebugGateway::new(e).to_string(),
                        })
                    })?;
                let status = res.status();

                // Get the ClickHouse summary info from the headers
                let metadata = if let Some(summary) = res.headers().get("x-clickhouse-summary") {
                    // NOTE: X-Clickhouse-Summary is a ClickHouse-specific header that contains information about the query execution.
                    // It is not formally specified in the ClickHouse documentation so we only warn if it isn't working but won't error here.
                    let summary_str = summary.to_str().map_err(|e| {
                        Error::new(ErrorDetails::ClickHouseQuery {
                            message: format!("Failed to parse x-clickhouse-summary header: {e}"),
                        })
                    })?;

                    serde_json::from_str::<ClickHouseResponseMetadata>(summary_str).map_err(
                        |e| {
                            Error::new(ErrorDetails::ClickHouseQuery {
                                message: format!("Failed to deserialize x-clickhouse-summary: {e}"),
                            })
                        },
                    )?
                } else {
                    tracing::warn!("No x-clickhouse-summary header found in ClickHouse response");
                    ClickHouseResponseMetadata {
                        read_rows: 0,
                        written_rows: 0,
                    }
                };

                let response_body = res.text().await.map_err(|e| {
                    Error::new(ErrorDetails::ClickHouseQuery {
                        message: DisplayOrDebugGateway::new(e).to_string(),
                    })
                })?;

                match status {
                    reqwest::StatusCode::OK => Ok(ClickHouseResponse {
                        response: response_body,
                        metadata,
                    }),
                    _ => Err(Error::new(ErrorDetails::ClickHouseQuery {
                        message: response_body,
                    })),
                }
            }
        }
    }

    pub async fn run_query_synchronous_no_params(
        &self,
        query: String,
    ) -> Result<ClickHouseResponse, Error> {
        self.run_query_synchronous(query, &HashMap::default()).await
    }

    /// Sometimes you might want to treat the data you're sending as a table if you're going
    /// to do some analysis or filtering prior to inserting it into ClickHouse.
    /// This function allows you to do this with ClickHouse's external data feature.
    /// https://clickhouse.com/docs/engines/table-engines/special/external-data
    pub async fn run_query_with_external_data(
        &self,
        external_data: ExternalDataInfo,
        query: String,
    ) -> Result<ClickHouseResponse, Error> {
        match self {
            Self::Disabled | Self::Mock { .. } => Ok(ClickHouseResponse {
                response: String::new(),
                metadata: ClickHouseResponseMetadata {
                    read_rows: 0,
                    written_rows: 0,
                },
            }),
            Self::Production {
                database_url,
                client,
                ..
            } => {
                let database_url = Url::parse(database_url.expose_secret()).map_err(|_| {
                    Error::new(ErrorDetails::Config {
                        message: "Invalid ClickHouse database URL".to_string(),
                    })
                })?;
                // Create the multipart form
                let form = Form::new()
                    .text("new_data_structure", external_data.structure)
                    .text("new_data_format", external_data.format)
                    .part(
                        "new_data",
                        Part::bytes(external_data.data.into_bytes()).file_name("file.data"),
                    )
                    .text("query", query);

                let res = client
                    .post(database_url)
                    .multipart(form)
                    .send()
                    .await
                    .map_err(|e| {
                        Error::new(ErrorDetails::ClickHouseQuery {
                            message: e.to_string(),
                        })
                    })?;

                let status = res.status();
                // Get the ClickHouse summary info from the headers
                let metadata = if let Some(summary) = res.headers().get("x-clickhouse-summary") {
                    let summary_str = summary.to_str().map_err(|e| {
                        Error::new(ErrorDetails::ClickHouseQuery {
                            message: format!("Failed to parse x-clickhouse-summary header: {e}"),
                        })
                    })?;

                    serde_json::from_str::<ClickHouseResponseMetadata>(summary_str).map_err(
                        |e| {
                            Error::new(ErrorDetails::ClickHouseQuery {
                                message: format!("Failed to deserialize x-clickhouse-summary: {e}"),
                            })
                        },
                    )?
                } else {
                    tracing::warn!("No x-clickhouse-summary header found in ClickHouse response");
                    ClickHouseResponseMetadata {
                        read_rows: 0,
                        written_rows: 0,
                    }
                };

                let response_body = res.text().await.map_err(|e| {
                    Error::new(ErrorDetails::ClickHouseQuery {
                        message: e.to_string(),
                    })
                })?;

                match status {
                    reqwest::StatusCode::OK => Ok(ClickHouseResponse {
                        response: response_body,
                        metadata,
                    }),
                    _ => Err(Error::new(ErrorDetails::ClickHouseQuery {
                        message: response_body,
                    })),
                }
            }
        }
    }

    pub async fn create_database(&self) -> Result<(), Error> {
        match self {
            Self::Disabled => {}
            Self::Mock { .. } => {}
            Self::Production {
                database_url,
                database,
                client,
                ..
            } => {
                let database_url = Url::parse(database_url.expose_secret()).map_err(|_| {
                    Error::new(ErrorDetails::Config {
                        message: "Invalid ClickHouse database URL".to_string(),
                    })
                })?;
                let on_cluster_name = self.get_on_cluster_name();
                let query = format!("CREATE DATABASE IF NOT EXISTS {database}{on_cluster_name}");
                // In order to create the database, we need to remove the database query parameter from the URL
                // Otherwise, ClickHouse will throw an error
                let mut base_url = database_url.clone();
                let query_pairs = database_url
                    .query_pairs()
                    .filter(|(key, _)| key != "database");
                base_url
                    .query_pairs_mut()
                    .clear()
                    .extend_pairs(query_pairs)
                    .finish();

                let response = client
                    .post(base_url)
                    .body(query)
                    .send()
                    .await
                    .map_err(|e| {
                        Error::new(ErrorDetails::ClickHouseQuery {
                            message: e.to_string(),
                        })
                    })?;

                let status = response.status();

                let response_body = response.text().await.map_err(|e| {
                    Error::new(ErrorDetails::ClickHouseQuery {
                        message: e.to_string(),
                    })
                })?;

                match status {
                    reqwest::StatusCode::OK => {}
                    _ => {
                        return Err(Error::new(ErrorDetails::ClickHouseQuery {
                            message: response_body,
                        }))
                    }
                }
            }
        }
        // Note - we do *not* run this as a normal migration
        // We decided to add this table after we had already created lots of migrations.
        // We create this table immediately after creating the database, so that
        // we can insert rows into it when running migrations
<<<<<<< HEAD
        let on_cluster_name = self.get_on_cluster_name();
        let table_engine_name =
            self.get_maybe_replicated_table_engine_name(GetMaybeReplicatedTableEngineNameArgs {
                table_engine_name: "MergeTree",
                table_name: "TensorZeroMigration",
                engine_args: &[],
            });
        let query = format!(
            r#"CREATE TABLE IF NOT EXISTS TensorZeroMigration{on_cluster_name} (
=======
        self.run_query_synchronous_no_params(
            r"CREATE TABLE IF NOT EXISTS TensorZeroMigration (
>>>>>>> b4a7d89d
                migration_id UInt32,
                migration_name String,
                gateway_version String,
                gateway_git_sha String,
                applied_at DateTime64(6, 'UTC') DEFAULT now(),
                execution_time_ms UInt64,
                extra_data Nullable(String)
            )
<<<<<<< HEAD
            ENGINE = {table_engine_name}
            PRIMARY KEY (migration_id)"#
        );
        self.run_query_synchronous_no_params(query)
            .await
            .map(|_| ())?;
=======
            ENGINE = MergeTree()
            PRIMARY KEY (migration_id)"
                .to_string(),
        )
        .await
        .map(|_| ())?;
>>>>>>> b4a7d89d
        Ok(())
    }

    pub async fn list_inferences(
        &self,
        config: &Config,
        opts: &ListInferencesParams<'_>,
    ) -> Result<Vec<StoredInference>, Error> {
        let (sql, params) = generate_list_inferences_sql(config, opts)?;
        let params_map = params
            .iter()
            .map(|p| (p.name.as_str(), p.value.as_str()))
            .collect();
        let response = self.run_query_synchronous(sql, &params_map).await?;
        let inferences = response
            .response
            .trim()
            .lines()
            .map(|line| {
                serde_json::from_str::<query_builder::ClickHouseStoredInference>(line)
                    .map_err(|e| {
                        Error::new(ErrorDetails::ClickHouseQuery {
                            message: format!("Failed to deserialize response: {e:?}"),
                        })
                    })
                    .and_then(query_builder::ClickHouseStoredInference::try_into)
            })
            .collect::<Result<Vec<StoredInference>, Error>>()?;
        Ok(inferences)
    }

    pub fn get_on_cluster_name(&self) -> String {
        match self {
            Self::Disabled => String::new(),
            Self::Mock { .. } => String::new(),
            Self::Production { cluster_name, .. } => match cluster_name {
                Some(cluster_name) => format!(" ON CLUSTER {cluster_name} "),
                None => String::new(),
            },
        }
    }

    pub fn get_maybe_replicated_table_engine_name(
        &self,
        args: GetMaybeReplicatedTableEngineNameArgs<'_>,
    ) -> String {
        let GetMaybeReplicatedTableEngineNameArgs {
            table_engine_name,
            table_name,
            engine_args,
        } = args;
        match self {
            Self::Disabled => table_engine_name.to_string(),
            Self::Mock { .. } => table_engine_name.to_string(),
            Self::Production {
                cluster_name,
                database,
                ..
            } => match cluster_name {
                Some(_) => get_replicated_table_engine_name(
                    table_engine_name,
                    table_name,
                    database,
                    engine_args,
                ),
                None => {
                    let engine_args_str = engine_args.join(", ");
                    format!("{table_engine_name}({engine_args_str})")
                }
            },
        }
    }
}

pub struct GetMaybeReplicatedTableEngineNameArgs<'a> {
    pub table_engine_name: &'a str,
    pub table_name: &'a str,
    pub engine_args: &'a [&'a str],
}

/// The ClickHouse documentation says that to create a replicated table,
/// you should use a Replicated* table engine.
/// The first 2 arguments are the keeper path and the replica name.
/// The following arguments must be the arguments that the table engine takes.
/// See https://clickhouse.com/docs/engines/table-engines/mergetree-family/replication for more details.
///
/// Since there may be issues with renaming tables, we don't use the database or table name shortcuts in the path.
/// This method requires that the macros for {{shard}} and {{replica}} are defined in the ClickHouse configuration.
/// This method should only be called if a cluster name is provided.
fn get_replicated_table_engine_name(
    table_engine_name: &str,
    table_name: &str,
    database: &str,
    engine_args: &[&str],
) -> String {
    let keeper_path = format!("'/clickhouse/tables/{{shard}}/{database}/{table_name}'");
    if engine_args.is_empty() {
        format!("Replicated{table_engine_name}({keeper_path}, '{{replica}}')")
    } else {
        let engine_args_str = engine_args.join(", ");
        format!("Replicated{table_engine_name}({keeper_path}, '{{replica}}', {engine_args_str})")
    }
}

/// ClickHouse uses backslashes to escape quotes and all other special sequences in strings.
/// In certain cases, we'll need to use a string as a literal in a ClickHouse query.
/// e.g. to compare a raw string containing user input to strings in the database.
/// These may contain single quotes and backslashes, for example, if the user input contains doubly-serialized JSON.
/// This function will escape single quotes and backslashes in the input string so that the comparison will be accurate.
pub fn escape_string_for_clickhouse_literal(s: &str) -> String {
    #![expect(clippy::needless_raw_string_hashes)]
    s.replace(r#"\"#, r#"\\"#).replace(r#"'"#, r#"\'"#)
}

async fn write_mock(
    rows: &[impl Serialize + Send + Sync],
    table: &str,
    tables: &mut RwLockWriteGuard<'_, HashMap<String, Vec<serde_json::Value>>>,
) -> Result<(), Error> {
    for row in rows {
        let row_value = serde_json::to_value(row).map_err(|e| {
            Error::new(ErrorDetails::Serialization {
                message: e.to_string(),
            })
        })?;
        tables.entry(table.to_string()).or_default().push(row_value);
    }
    Ok(())
}

async fn write_production(
    database_url: &SecretString,
    client: &Client,
    rows: &[impl Serialize + Send + Sync],
    table: &str,
) -> Result<(), Error> {
    // Empty rows is a no-op
    if rows.is_empty() {
        return Ok(());
    }

    let rows_json: Result<Vec<String>, _> = rows
        .iter()
        .map(|row| {
            serde_json::to_string(row).map_err(|e| {
                Error::new(ErrorDetails::Serialization {
                    message: e.to_string(),
                })
            })
        })
        .collect();

    let rows_json = rows_json?.join("\n");

    // We can wait for the async insert since we're spawning a new tokio task to do the insert
    let query = format!(
        "INSERT INTO {table}\n\
        SETTINGS async_insert=1, wait_for_async_insert=1\n\
        FORMAT JSONEachRow\n\
        {rows_json}"
    );

    let response = client
        .post(database_url.expose_secret())
        .body(query)
        .send()
        .await
        .map_err(|e| {
            Error::new(ErrorDetails::ClickHouseQuery {
                message: format!("{e:?}"),
            })
        })?;

    match response.status() {
        reqwest::StatusCode::OK => Ok(()),
        _ => Err(Error::new(ErrorDetails::ClickHouseQuery {
            message: response
                .text()
                .await
                .unwrap_or_else(|e| format!("Failed to get response text: {e}")),
        })),
    }
}

fn set_clickhouse_format_settings(database_url: &mut Url) {
    const OVERRIDDEN_SETTINGS: [&str; 2] = [
        "input_format_skip_unknown_fields",
        "input_format_null_as_default",
    ];

    let existing_pairs: Vec<(String, String)> = database_url
        .query_pairs()
        .map(|(k, v)| (k.into_owned(), v.into_owned()))
        .collect();

    database_url.query_pairs_mut().clear();

    for (key, value) in existing_pairs {
        if OVERRIDDEN_SETTINGS.contains(&key.as_str()) {
            tracing::warn!(
                "Your ClickHouse connection URL has the setting '{}' but it will be overridden.",
                key
            );
        } else {
            database_url.query_pairs_mut().append_pair(&key, &value);
        }
    }

    for setting in OVERRIDDEN_SETTINGS.iter() {
        database_url.query_pairs_mut().append_pair(setting, "0");
    }
    database_url.query_pairs_mut().finish();
}

#[cfg(any(not(feature = "e2e_tests"), test))]
fn validate_clickhouse_url_get_db_name(url: &Url) -> Result<Option<String>, Error> {
    // Check the scheme
    match url.scheme() {
        "http" | "https" => {}
        "clickhouse" | "clickhousedb" => {
            return Err(ErrorDetails::Config {
                message: format!(
                    "Invalid scheme in ClickHouse URL: '{}'. Use 'http' or 'https' instead.",
                    url.scheme()
                ),
            }
            .into());
        }
        _ => {
            return Err(ErrorDetails::Config {
                message: format!(
                "Invalid scheme in ClickHouse URL: '{}'. Only 'http' and 'https' are supported.",
                url.scheme()
            ),
            }
            .into())
        }
    }

    // Validate the host
    if url.host().is_none() {
        return Err(ErrorDetails::Config {
            message: "Missing hostname in ClickHouse URL".to_string(),
        }
        .into());
    }

    // Validate that none of the query strings have key "database"
    if url.query_pairs().any(|(key, _)| key == "database") {
        return Err(ErrorDetails::Config {
            message: "The query string 'database' is not allowed in the ClickHouse URL".to_string(),
        }
        .into());
    }
    // username, password, and query-strings are optional, so we don't need to validate them

    // Validate that the path is either empty or ends with the database name (a single segment)
    let mut path_segments: Vec<_> = url
        .path_segments()
        .map(Iterator::collect)
        .unwrap_or_default();
    if let Some(last) = path_segments.last() {
        if last.is_empty() {
            path_segments.pop();
        }
    }
    Ok(match path_segments.len() {
        0 => None, // Empty path is valid
        1 => {
            if path_segments[0].is_empty() {
                return Err(ErrorDetails::Config {
                    message: "The database name in the path of the ClickHouse URL cannot be empty".to_string(),
                }
                .into());
            }
            Some(path_segments[0].to_string())
        }
        _ => return Err(ErrorDetails::Config {
            message: "The path of the ClickHouse URL must be of length 0 or 1, and end with the database name if set".to_string(),
        }
        .into()),
    })
}

#[derive(Debug)]
pub struct ExternalDataInfo {
    pub external_data_name: String, // The name of the external data table that was used in the query
    pub structure: String, // Must be a ClickHouse structure string, e.g. "id UInt32, name String"
    pub format: String,    // Must be a ClickHouse format string, e.g. "JSONEachRow"
    pub data: String,      // Must be valid ClickHouse data in the given format
}

pub struct ClickHouseResponse {
    pub response: String,
    pub metadata: ClickHouseResponseMetadata,
}

#[derive(Debug, Deserialize)]
pub struct ClickHouseResponseMetadata {
    #[serde(default)]
    #[serde(deserialize_with = "deserialize_u64_from_str")]
    pub read_rows: u64,
    #[serde(default)]
    #[serde(deserialize_with = "deserialize_u64_from_str")]
    pub written_rows: u64,
}

fn deserialize_u64_from_str<'de, D>(deserializer: D) -> Result<u64, D::Error>
where
    D: serde::Deserializer<'de>,
{
    let s = String::deserialize(deserializer)?;
    s.parse::<u64>().map_err(serde::de::Error::custom)
}

/// The format of the data that will be returned from / sent to ClickHouse.
/// Currently only used in the query builder.
/// TODO: use across the codebase.
#[cfg_attr(test, derive(ts_rs::TS))]
#[derive(Clone, Debug, Default, PartialEq, Deserialize, Serialize)]
#[cfg_attr(test, ts(export))]
pub enum ClickhouseFormat {
    #[default]
    JsonEachRow,
}

#[cfg(test)]
mod tests {

    use super::*;

    #[test]
    fn test_set_clickhouse_format_settings() {
        let mut database_url = Url::parse("http://chuser:chpassword@localhost:8123/").unwrap();
        set_clickhouse_format_settings(&mut database_url);
        assert_eq!(database_url.to_string(), "http://chuser:chpassword@localhost:8123/?input_format_skip_unknown_fields=0&input_format_null_as_default=0");

        let mut database_url = Url::parse("http://chuser:chpassword@localhost:8123/?input_format_skip_unknown_fields=1&input_format_defaults_for_omitted_fields=1&input_format_null_as_default=1").unwrap();
        set_clickhouse_format_settings(&mut database_url);
        assert_eq!(database_url.to_string(), "http://chuser:chpassword@localhost:8123/?input_format_defaults_for_omitted_fields=1&input_format_skip_unknown_fields=0&input_format_null_as_default=0");
    }

    #[test]
    fn test_validate_clickhouse_url() {
        let database_url = Url::parse("http://chuser:chpassword@localhost:8123/").unwrap();
        let result = validate_clickhouse_url_get_db_name(&database_url).unwrap();
        assert_eq!(result, None);

        let database_url = Url::parse("clickhouse://localhost:8123/").unwrap();
        let err = validate_clickhouse_url_get_db_name(&database_url).unwrap_err();
        assert_eq!(
            err,
            ErrorDetails::Config {
                message:
                    "Invalid scheme in ClickHouse URL: 'clickhouse'. Use 'http' or 'https' instead."
                        .to_string(),
            }
            .into()
        );

        let database_url = Url::parse("https://localhost:8123/").unwrap();
        let result = validate_clickhouse_url_get_db_name(&database_url).unwrap();
        assert_eq!(result, None);

        let database_url =
            Url::parse("http://username:password@localhost:8123/database?k=v").unwrap();
        let result = validate_clickhouse_url_get_db_name(&database_url).unwrap();
        assert_eq!(result, Some("database".to_string()));

        let database_url = Url::parse("https://localhost:443/").unwrap();
        assert!(validate_clickhouse_url_get_db_name(&database_url)
            .unwrap()
            .is_none());

        let database_url = Url::parse("http://default:password@clickhouse.cloud.io:443").unwrap();
        assert!(validate_clickhouse_url_get_db_name(&database_url)
            .unwrap()
            .is_none());

        let database_url = Url::parse("http://localhost:8123").unwrap();
        assert!(validate_clickhouse_url_get_db_name(&database_url).is_ok());

        let database_url =
            Url::parse("http://chuser:chpassword@localhost:8123/?database=tensorzero_e2e_tests")
                .unwrap();
        let err = validate_clickhouse_url_get_db_name(&database_url).unwrap_err();
        assert_eq!(
            err,
            ErrorDetails::Config {
                message: "The query string 'database' is not allowed in the ClickHouse URL"
                    .to_string(),
            }
            .into()
        );

        let database_url =
            Url::parse("http://chuser:chpassword@localhost:8123/database/tensorzero_e2e_tests")
                .unwrap();
        let err = validate_clickhouse_url_get_db_name(&database_url).unwrap_err();
        assert_eq!(
            err,
            ErrorDetails::Config {
                message: "The path of the ClickHouse URL must be of length 0 or 1, and end with the database name if set".to_string(),
            }
            .into()
        );

        let database_url =
            Url::parse("http://chuser:chpassword@localhost:8123/database?foo=bar").unwrap();
        let database = validate_clickhouse_url_get_db_name(&database_url).unwrap();
        assert_eq!(database, Some("database".to_string()));

        let database_url = Url::parse("http://chuser:chpassword@localhost:8123/database/").unwrap();
        let database = validate_clickhouse_url_get_db_name(&database_url).unwrap();
        assert_eq!(database, Some("database".to_string()));
    }

    #[test]
    fn test_escape_string_for_clickhouse_comparison() {
        // Test basic escaping of single quotes
        #![expect(clippy::needless_raw_string_hashes)]
        assert_eq!(
            escape_string_for_clickhouse_literal("test's string"),
            r#"test\'s string"#
        );

        // Test basic escaping of backslashes
        assert_eq!(
            escape_string_for_clickhouse_literal(r#"test\string"#),
            r#"test\\string"#
        );

        // Test escaping of both single quotes and backslashes
        assert_eq!(
            escape_string_for_clickhouse_literal(r#"test\'s string"#),
            r#"test\\\'s string"#
        );

        // Test with JSON-like content that has escaped quotes
        assert_eq!(
            escape_string_for_clickhouse_literal(r#"{"key":"value with a \", and a '"}"#),
            r#"{"key":"value with a \\", and a \'"}"#
        );

        // Test with empty string
        assert_eq!(escape_string_for_clickhouse_literal(""), "");

        // Test with multiple backslashes and quotes
        assert_eq!(
            escape_string_for_clickhouse_literal(r#"\\\'test\'\\"#),
            r#"\\\\\\\'test\\\'\\\\"#
        );

        // Test with alternating backslashes and quotes
        assert_eq!(
            escape_string_for_clickhouse_literal(r#"\'\'\'"#),
            r#"\\\'\\\'\\\'"#
        );
    }

    #[test]
    fn test_get_replicated_table_engine_name_basic() {
        let result = get_replicated_table_engine_name("MergeTree", "test_table", "test_db", &[]);
        assert_eq!(
            result,
            "ReplicatedMergeTree('/clickhouse/tables/{shard}/test_db/test_table', '{replica}')"
        );
    }

    #[test]
    fn test_get_replicated_table_engine_name_with_single_arg() {
        let result =
            get_replicated_table_engine_name("MergeTree", "users", "analytics", &["ORDER BY id"]);
        assert_eq!(
            result,
            "ReplicatedMergeTree('/clickhouse/tables/{shard}/analytics/users', '{replica}', ORDER BY id)"
        );
    }

    #[test]
    fn test_get_replicated_table_engine_name_with_multiple_args() {
        let result = get_replicated_table_engine_name(
            "ReplacingMergeTree",
            "events",
            "production",
            &["version_column", "ORDER BY (timestamp, user_id)"],
        );
        assert_eq!(
            result,
            "ReplicatedReplacingMergeTree('/clickhouse/tables/{shard}/production/events', '{replica}', version_column, ORDER BY (timestamp, user_id))"
        );
    }

    #[test]
    fn test_get_replicated_table_engine_name_with_complex_names() {
        let result = get_replicated_table_engine_name(
            "CollapsingMergeTree",
            "user_activity_log",
            "metrics_database",
            &["sign_column"],
        );
        assert_eq!(
            result,
            "ReplicatedCollapsingMergeTree('/clickhouse/tables/{shard}/metrics_database/user_activity_log', '{replica}', sign_column)"
        );
    }

    #[test]
    fn test_get_replicated_table_engine_name_empty_args() {
        let result = get_replicated_table_engine_name("Log", "simple_table", "simple_db", &[]);
        assert_eq!(
            result,
            "ReplicatedLog('/clickhouse/tables/{shard}/simple_db/simple_table', '{replica}')"
        );
    }

    #[test]
    fn test_get_replicated_table_engine_name_special_characters() {
        let result = get_replicated_table_engine_name(
            "MergeTree",
            "table_with_underscores",
            "db-with-dashes",
            &["'primary_key'", "PARTITION BY toYYYYMM(date)"],
        );
        assert_eq!(
            result,
            "ReplicatedMergeTree('/clickhouse/tables/{shard}/db-with-dashes/table_with_underscores', '{replica}', 'primary_key', PARTITION BY toYYYYMM(date))"
        );
    }
}<|MERGE_RESOLUTION|>--- conflicted
+++ resolved
@@ -489,7 +489,6 @@
         // We decided to add this table after we had already created lots of migrations.
         // We create this table immediately after creating the database, so that
         // we can insert rows into it when running migrations
-<<<<<<< HEAD
         let on_cluster_name = self.get_on_cluster_name();
         let table_engine_name =
             self.get_maybe_replicated_table_engine_name(GetMaybeReplicatedTableEngineNameArgs {
@@ -498,11 +497,7 @@
                 engine_args: &[],
             });
         let query = format!(
-            r#"CREATE TABLE IF NOT EXISTS TensorZeroMigration{on_cluster_name} (
-=======
-        self.run_query_synchronous_no_params(
-            r"CREATE TABLE IF NOT EXISTS TensorZeroMigration (
->>>>>>> b4a7d89d
+            r"CREATE TABLE IF NOT EXISTS TensorZeroMigration{on_cluster_name} (
                 migration_id UInt32,
                 migration_name String,
                 gateway_version String,
@@ -511,21 +506,12 @@
                 execution_time_ms UInt64,
                 extra_data Nullable(String)
             )
-<<<<<<< HEAD
             ENGINE = {table_engine_name}
-            PRIMARY KEY (migration_id)"#
+            PRIMARY KEY (migration_id)"
         );
         self.run_query_synchronous_no_params(query)
             .await
             .map(|_| ())?;
-=======
-            ENGINE = MergeTree()
-            PRIMARY KEY (migration_id)"
-                .to_string(),
-        )
-        .await
-        .map(|_| ())?;
->>>>>>> b4a7d89d
         Ok(())
     }
 
