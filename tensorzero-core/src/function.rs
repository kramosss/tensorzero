use crate::error::IMPOSSIBLE_ERROR_MESSAGE;
#[cfg(feature = "pyo3")]
use crate::inference::types::pyo3_helpers::serialize_to_dict;
#[cfg(feature = "pyo3")]
use crate::variant::{
    BestOfNSamplingConfigPyClass, ChainOfThoughtConfigPyClass, ChatCompletionConfigPyClass,
    DiclConfigPyClass, MixtureOfNConfigPyClass, VariantConfig,
};
#[cfg(feature = "pyo3")]
use pyo3::exceptions::{PyKeyError, PyValueError};
#[cfg(feature = "pyo3")]
use pyo3::prelude::*;
#[cfg(feature = "pyo3")]
use pyo3::IntoPyObjectExt;
use serde::Serialize;
use serde_json::Value;
use sha2::{Digest, Sha256};
use std::borrow::Cow;
use std::collections::{BTreeMap, HashMap};
use std::sync::Arc;
use tracing::instrument;
use uuid::Uuid;

use crate::embeddings::EmbeddingModelTable;
use crate::endpoints::inference::InferenceParams;
use crate::error::{Error, ErrorDetails};
use crate::inference::types::{
    ChatInferenceResult, ContentBlockOutput, InferenceResult, Input, InputMessageContent,
    JsonInferenceResult, ModelInferenceResponseWithMetadata, Role, TextKind,
};
use crate::jsonschema_util::{JsonSchemaRef, StaticJSONSchema};
use crate::minijinja_util::TemplateConfig;
use crate::model::ModelTable;
use crate::tool::{DynamicToolParams, StaticToolConfig, ToolCallConfig, ToolChoice};
use crate::variant::chat_completion::TemplateSchemaInfo;
use crate::variant::{InferenceConfig, JsonMode, Variant, VariantInfo};

#[derive(Debug, Serialize)]
#[cfg_attr(test, derive(ts_rs::TS))]
#[cfg_attr(test, ts(export))]
#[serde(tag = "type", rename_all = "snake_case")]
pub enum FunctionConfig {
    Chat(FunctionConfigChat),
    Json(FunctionConfigJson),
}

#[cfg(feature = "pyo3")]
#[pyclass(name = "FunctionConfigChat")]
pub struct FunctionConfigChatPyClass {
    pub inner: Arc<FunctionConfig>,
}

#[cfg(feature = "pyo3")]
#[pyclass(name = "FunctionConfigJson")]
pub struct FunctionConfigJsonPyClass {
    pub inner: Arc<FunctionConfig>,
}

#[derive(Copy, Clone, Debug)]
#[cfg_attr(feature = "pyo3", pyclass)]
pub enum FunctionConfigType {
    Chat,
    Json,
}

impl FunctionConfig {
    pub fn config_type(&self) -> FunctionConfigType {
        match self {
            FunctionConfig::Chat(_) => FunctionConfigType::Chat,
            FunctionConfig::Json(_) => FunctionConfigType::Json,
        }
    }

    pub fn table_name(&self) -> &str {
        match self {
            FunctionConfig::Chat(_) => "ChatInference",
            FunctionConfig::Json(_) => "JsonInference",
        }
    }
}

#[cfg(feature = "pyo3")]
#[pymethods]
impl FunctionConfigChatPyClass {
    #[getter]
    fn get_type(&self) -> FunctionConfigType {
        self.inner.config_type()
    }

    #[getter]
    fn get_variants(&self) -> VariantsConfigPyClass {
        VariantsConfigPyClass {
            inner: self.inner.variants().clone(),
        }
    }

    #[getter]
    fn get_system_schema(&self, py: Python) -> PyResult<Py<PyAny>> {
        self.inner
            .system_schema()
            .map(|s| serialize_to_dict(py, s.value))
            .transpose()?
            .into_py_any(py)
    }
    #[getter]
    fn get_user_schema(&self, py: Python) -> PyResult<Py<PyAny>> {
        self.inner
            .user_schema()
            .map(|s| serialize_to_dict(py, s.value))
            .transpose()?
            .into_py_any(py)
    }

    #[getter]
    fn get_assistant_schema(&self, py: Python) -> PyResult<Py<PyAny>> {
        self.inner
            .assistant_schema()
            .map(|s| serialize_to_dict(py, s.value))
            .transpose()?
            .into_py_any(py)
    }
}

#[cfg(feature = "pyo3")]
#[pymethods]
impl FunctionConfigJsonPyClass {
    #[getter]
    fn get_type(&self) -> FunctionConfigType {
        self.inner.config_type()
    }

    #[getter]
    fn get_variants(&self) -> VariantsConfigPyClass {
        VariantsConfigPyClass {
            inner: self.inner.variants().clone(),
        }
    }

    #[getter]
    fn get_system_schema(&self, py: Python) -> PyResult<Py<PyAny>> {
        self.inner
            .system_schema()
            .map(|s| serialize_to_dict(py, s.value))
            .transpose()?
            .into_py_any(py)
    }

    #[getter]
    fn get_user_schema(&self, py: Python) -> PyResult<Py<PyAny>> {
        self.inner
            .user_schema()
            .map(|s| serialize_to_dict(py, s.value))
            .transpose()?
            .into_py_any(py)
    }

    #[getter]
    fn get_assistant_schema(&self, py: Python) -> PyResult<Py<PyAny>> {
        self.inner
            .assistant_schema()
            .map(|s| serialize_to_dict(py, s.value))
            .transpose()?
            .into_py_any(py)
    }

    #[getter]
    fn get_output_schema(&self, py: Python) -> PyResult<Py<PyAny>> {
        let FunctionConfig::Json(params) = &*self.inner else {
            return Err(PyValueError::new_err(format!(
                "FunctionConfig is not a JSON function: {IMPOSSIBLE_ERROR_MESSAGE}"
            )));
        };
        serialize_to_dict(py, params.output_schema.value)
    }
}

#[cfg(feature = "pyo3")]
#[pyclass(mapping, name = "VariantsConfig")]
pub struct VariantsConfigPyClass {
    pub inner: HashMap<String, Arc<VariantInfo>>,
}

#[cfg(feature = "pyo3")]
#[pymethods]
impl VariantsConfigPyClass {
    fn __len__(&self) -> usize {
        self.inner.len()
    }

    fn __getitem__<'py>(&self, py: Python<'py>, key: &str) -> PyResult<Bound<'py, PyAny>> {
        let v = self
            .inner
            .get(key)
            .cloned()
            .ok_or_else(|| PyKeyError::new_err(key.to_string()))?;
        match &v.inner {
            VariantConfig::ChatCompletion(_) => {
                ChatCompletionConfigPyClass { inner: v }.into_bound_py_any(py)
            }
            VariantConfig::BestOfNSampling(_) => {
                BestOfNSamplingConfigPyClass { inner: v }.into_bound_py_any(py)
            }
            VariantConfig::Dicl(_) => DiclConfigPyClass { inner: v }.into_bound_py_any(py),
            VariantConfig::MixtureOfN(_) => {
                MixtureOfNConfigPyClass { inner: v }.into_bound_py_any(py)
            }
            VariantConfig::ChainOfThought(_) => {
                ChainOfThoughtConfigPyClass { inner: v }.into_bound_py_any(py)
            }
        }
    }
}

#[derive(Debug, Default, Serialize)]
#[cfg_attr(test, derive(ts_rs::TS))]
#[cfg_attr(test, ts(export))]
pub struct FunctionConfigChat {
    pub variants: HashMap<String, Arc<VariantInfo>>, // variant name => variant config
    pub system_schema: Option<StaticJSONSchema>,
    pub user_schema: Option<StaticJSONSchema>,
    pub assistant_schema: Option<StaticJSONSchema>,
    pub tools: Vec<String>, // tool names
    pub tool_choice: ToolChoice,
    pub parallel_tool_calls: Option<bool>,
    pub description: Option<String>,
}

#[derive(Debug, Default, Serialize)]
#[cfg_attr(test, derive(ts_rs::TS))]
#[cfg_attr(test, ts(export))]
pub struct FunctionConfigJson {
    pub variants: HashMap<String, Arc<VariantInfo>>, // variant name => variant config
    pub system_schema: Option<StaticJSONSchema>,
    pub user_schema: Option<StaticJSONSchema>,
    pub assistant_schema: Option<StaticJSONSchema>,
    pub output_schema: StaticJSONSchema, // schema is mandatory for JSON functions
    pub implicit_tool_call_config: ToolCallConfig,
    pub description: Option<String>,
}

impl FunctionConfig {
    pub fn variants(&self) -> &HashMap<String, Arc<VariantInfo>> {
        match self {
            FunctionConfig::Chat(params) => &params.variants,
            FunctionConfig::Json(params) => &params.variants,
        }
    }

    pub fn validate_inference_params(
        &self,
        params: &crate::endpoints::inference::Params,
    ) -> Result<(), Error> {
        if let FunctionConfig::Chat(_) = self {
            if let Some(JsonMode::ImplicitTool) = &params.params.chat_completion.json_mode {
                return Err(ErrorDetails::InvalidRequest {
                    message: "JSON mode `implicit_tool` is not supported for chat functions"
                        .to_string(),
                }
                .into());
            }
        }
        self.validate_input(&params.input)
    }
    /// Validate the input against the function's input schemas.
    /// The validation is done based on the function's type:
    /// - For a chat function, the input is validated against the system, user, and assistant schemas.
    /// - For a JSON function, the input is validated against the system, user, and assistant schemas.
    ///
    /// We do not validate ContentBlocks that are not text (tool calls and tool responses).
    pub fn validate_input(&self, input: &Input) -> Result<(), Error> {
        match &self {
            FunctionConfig::Chat(params) => {
                validate_all_text_input(
                    params.system_schema.as_ref(),
                    params.user_schema.as_ref(),
                    params.assistant_schema.as_ref(),
                    input,
                )?;
            }
            FunctionConfig::Json(params) => {
                validate_all_text_input(
                    params.system_schema.as_ref(),
                    params.user_schema.as_ref(),
                    params.assistant_schema.as_ref(),
                    input,
                )?;
            }
        }
        Ok(())
    }

    /// Prepare the tool config for the function.
    /// For a Chat function, this will incorporate the tool information configured in the function as
    /// well as the dynamic tool calling information passed in `dynamic_tool_params`.
    /// JSON functions do not get tool_configs even if they end up using tools under the hood.
    pub fn prepare_tool_config(
        &self,
        dynamic_tool_params: DynamicToolParams,
        static_tools: &HashMap<String, Arc<StaticToolConfig>>,
    ) -> Result<Option<ToolCallConfig>, Error> {
        match self {
            FunctionConfig::Chat(params) => Ok(ToolCallConfig::new(
                &params.tools,
                &params.tool_choice,
                params.parallel_tool_calls,
                static_tools,
                dynamic_tool_params,
            )?),
            FunctionConfig::Json(_) => {
                if dynamic_tool_params.allowed_tools.is_some() {
                    return Err(ErrorDetails::InvalidRequest {
                        message: "Cannot pass `allowed_tools` to a JSON function.".to_string(),
                    }
                    .into());
                }
                if dynamic_tool_params.additional_tools.is_some() {
                    return Err(ErrorDetails::InvalidRequest {
                        message: "Cannot pass `additional_tools` to a JSON function.".to_string(),
                    }
                    .into());
                }
                if dynamic_tool_params.tool_choice.is_some() {
                    return Err(ErrorDetails::InvalidRequest {
                        message: "Cannot pass `tool_choice` to a JSON function".to_string(),
                    }
                    .into());
                }
                if dynamic_tool_params.parallel_tool_calls.is_some() {
                    return Err(ErrorDetails::InvalidRequest {
                        message: "Cannot pass `parallel_tool_calls` to a JSON function".to_string(),
                    }
                    .into());
                }
                Ok(None)
            }
        }
    }

    #[instrument(skip_all, fields(inference_id))]
    pub async fn prepare_response<'request>(
        &self,
        inference_id: Uuid,
        content_blocks: Vec<ContentBlockOutput>,
        model_inference_results: Vec<ModelInferenceResponseWithMetadata>,
        inference_config: &'request InferenceConfig<'request>,
        inference_params: InferenceParams,
        original_response: Option<String>,
    ) -> Result<InferenceResult, Error> {
        match self {
            FunctionConfig::Chat(..) => Ok(InferenceResult::Chat(
                ChatInferenceResult::new(
                    inference_id,
                    content_blocks,
                    model_inference_results,
                    inference_config.tool_config,
                    inference_params,
                    original_response,
                )
                .await,
            )),
            FunctionConfig::Json(params) => {
                let (raw_output, auxiliary_content, json_block_index) =
                    get_json_output_from_content_blocks(content_blocks);

                // Try to parse the raw output as JSON.
                //
                // If the raw output is None, parsed output is also None.
                // If the raw output is not a valid JSON string, log an error and set parsed output to None.
                let parsed_output: Option<Value> = raw_output.as_ref().and_then(|raw_output| {
                    serde_json::from_str::<Value>(raw_output)
                        .map_err(|e| {
                            Error::new(ErrorDetails::OutputParsing {
                                message: format!(
                                    "Failed to parse output from JSON function response {e}",
                                ),
                                raw_output: raw_output.to_string(),
                            })
                        })
                        .ok()
                });

                let output_schema = match &inference_config.dynamic_output_schema {
                    Some(schema) => JsonSchemaRef::Dynamic(schema),
                    None => JsonSchemaRef::Static(&params.output_schema),
                };

                // If the parsed output fails validation, we log the error and set `parsed_output` to None
                let parsed_output = match parsed_output {
                    Some(parsed_output) => match output_schema.validate(&parsed_output).await {
                        Ok(_) => Some(parsed_output),
                        Err(_) => None,
                    },
                    None => None,
                };
                Ok(InferenceResult::Json(JsonInferenceResult::new(
                    inference_id,
                    raw_output,
                    parsed_output,
                    json_block_index,
                    auxiliary_content,
                    model_inference_results,
                    output_schema.value().clone(),
                    inference_params,
                    original_response,
                )))
            }
        }
    }

    pub fn template_schema_info(&self) -> TemplateSchemaInfo {
        TemplateSchemaInfo {
            has_system_schema: self.system_schema().is_some(),
            has_user_schema: self.user_schema().is_some(),
            has_assistant_schema: self.assistant_schema().is_some(),
        }
    }

    pub fn system_schema(&self) -> Option<&StaticJSONSchema> {
        match self {
            FunctionConfig::Chat(params) => params.system_schema.as_ref(),
            FunctionConfig::Json(params) => params.system_schema.as_ref(),
        }
    }

    pub fn user_schema(&self) -> Option<&StaticJSONSchema> {
        match self {
            FunctionConfig::Chat(params) => params.user_schema.as_ref(),
            FunctionConfig::Json(params) => params.user_schema.as_ref(),
        }
    }

    pub fn assistant_schema(&self) -> Option<&StaticJSONSchema> {
        match self {
            FunctionConfig::Chat(params) => params.assistant_schema.as_ref(),
            FunctionConfig::Json(params) => params.assistant_schema.as_ref(),
        }
    }

    pub fn description(&self) -> Option<&String> {
        match self {
            FunctionConfig::Chat(params) => params.description.as_ref(),
            FunctionConfig::Json(params) => params.description.as_ref(),
        }
    }

    // This needs to be `async` because we end up validating GCP model providers,
    // which may call an async GCP SDK function to fetch credentials from the environment.
    #[instrument(skip_all, fields(function_name = %function_name))]
    pub async fn validate(
        &self,
        static_tools: &HashMap<String, Arc<StaticToolConfig>>,
        models: &mut ModelTable,
        embedding_models: &EmbeddingModelTable,
        templates: &TemplateConfig<'_>,
        function_name: &str,
    ) -> Result<(), Error> {
        // Validate each variant
        for (variant_name, variant) in self.variants() {
            if variant_name.starts_with("tensorzero::") {
                return Err(ErrorDetails::Config {
                    message: format!(
                        "Variant name cannot start with 'tensorzero::': {variant_name}"
                    ),
                }
                .into());
            }
            variant
                .validate(
                    self,
                    models,
                    embedding_models,
                    templates,
                    function_name,
                    variant_name,
                )
                .await?;
        }
        match self {
            FunctionConfig::Chat(params) => {
                for tool in params.tools.iter() {
                    static_tools.get(tool).ok_or_else(|| Error::new(ErrorDetails::Config {
                        message: format!("`functions.{function_name}.tools`: tool `{tool}` is not present in the config"),
                    }))?;
                }
                Ok(())
            }
            FunctionConfig::Json(_) => Ok(()),
        }
    }
}

/// Parse the content blocks into a JSON object
/// We assume here that the last content block that's text or a tool call is the JSON object.
/// (this is because we could have used an implicit tool call and there is no other reason for a tool call in a JSON function).
///
/// Sometimes models will return no content blocks (e.g. when instructed to not return anything), so `raw_output` will be `None` then.
///
/// Returns: the raw output, the auxiliary content, and the index of the JSON block in the original content blocks.
fn get_json_output_from_content_blocks(
    mut content_blocks: Vec<ContentBlockOutput>,
) -> (Option<String>, Vec<ContentBlockOutput>, Option<usize>) {
    let raw_output = content_blocks
        .iter()
        .rev()
        .find_map(|content_block| match content_block {
            ContentBlockOutput::Text(text) => Some(text.text.to_string()),
            ContentBlockOutput::ToolCall(tool_call) => Some(tool_call.arguments.to_string()),
            _ => None,
        });
    let maybe_index_from_end = content_blocks.iter().rev().position(|content_block| {
        matches!(
            content_block,
            ContentBlockOutput::Text(_) | ContentBlockOutput::ToolCall(_)
        )
    });
    let json_block_index = match maybe_index_from_end {
        Some(i) => {
            let index_from_start = content_blocks.len() - 1 - i;
            content_blocks.remove(index_from_start);
            Some(index_from_start)
        }
        None => None,
    };
    (raw_output, content_blocks, json_block_index)
}

/// Validate all input messages that contain text (not raw_text).
/// The validation is done based on the input's role and the function's schemas.
/// We first validate the system message (if it exists)
/// Next we validate all messages containing text blocks.
fn validate_all_text_input(
    system_schema: Option<&StaticJSONSchema>,
    user_schema: Option<&StaticJSONSchema>,
    assistant_schema: Option<&StaticJSONSchema>,
    input: &Input,
) -> Result<(), Error> {
    match (input.system.as_ref(), system_schema) {
        // If there is any system message passed we validate it
        (Some(system), _) => validate_single_message(system, system_schema, None),
        // If there is no system message and no schema we accept
        (None, None) => Ok(()),
        // If no system message is passed and we have a schema we fail
        (None, Some(_)) => Err(Error::new(ErrorDetails::InvalidMessage {
            message: "`input.system` is empty but a system template is present.".to_string(),
        })),
    }?;
    for (index, message) in input.messages.iter().enumerate() {
        // Only for Text blocks, not RawText blocks since we don't validate those
        for block in message.content.iter() {
            if let InputMessageContent::Text(kind) = block {
                let content = match kind {
                    TextKind::Arguments { arguments } => {
                        Cow::Owned(Value::Object(arguments.clone()))
                    }
                    TextKind::Text { text } => Cow::Owned(Value::String(text.clone())),
                    TextKind::LegacyValue { value } => Cow::Borrowed(value),
                };
                let schema = match &message.role {
                    Role::Assistant => assistant_schema,
                    Role::User => user_schema,
                };
                validate_single_message(&content, schema, Some((index, &message.role)))?;
            }
        }
    }
    Ok(())
}

/// Validates a single message according to the following rules:
/// If there is no schema, the message `content` must be a string
/// Otherwise, the message must contain JSON content that matches the schema
fn validate_single_message(
    content: &Value,
    schema: Option<&StaticJSONSchema>,
    index_role: Option<(usize, &Role)>,
) -> Result<(), Error> {
    match schema {
        Some(schema) => schema.validate(content),
        None => {
            if content.is_string() {
                Ok(())
            } else {
                Err(match index_role {
                    Some(index_role) => Error::new(ErrorDetails::InvalidMessage {
                        message: format!("Message at index {} has non-string content but there is no schema given for role {}.", index_role.0, index_role.1),
                    }),
                    None => Error::new(ErrorDetails::InvalidMessage {
                        message: "Message has non-string content but there is no schema given for role system.".to_string(),
                    }),
                })
            }
        }
    }
}

/// Sample a variant from the function based on variant weights (uniform random selection)
/// This function pops the sampled variant from the candidate variants map.
<<<<<<< HEAD
pub fn sample_variant(
    candidate_variants: &mut HashMap<String, Arc<VariantInfo>>,
=======
/// NOTE: We use a BTreeMap to ensure that the variants are sorted by their names and the
/// sampling choices are deterministic given an episode ID.
pub fn sample_variant(
    candidate_variants: &mut BTreeMap<String, Arc<VariantInfo>>,
>>>>>>> b4a7d89d
    function_name: &str,
    episode_id: &Uuid,
) -> Result<(String, Arc<VariantInfo>), Error> {
    if candidate_variants.is_empty() {
        return Err(Error::new(ErrorDetails::InvalidFunctionVariants {
            message: format!("Function `{function_name}` has no variants"),
        }));
    }
    // Compute the total weight of variants present in variant_names
    let total_weight = candidate_variants
        .values()
        .map(|variant| variant.inner.weight().unwrap_or(0.0))
        .sum::<f64>();

    // If the total weight is non-positive, perform uniform sampling
    // NOTE: We enforce non-negative weights at the config parsing stage,
    //       but there's a chance we pin a weight-zero variant in the config.
    //       This check also ensures that we catch any regressions we might introduce in the future.
    if total_weight <= 0. {
        // Perform uniform sampling if total weight is non-positive
        let random_index = (get_uniform_value(function_name, episode_id)
            * candidate_variants.len() as f64)
            .floor() as usize;
        let Some(sampled_variant_name) = candidate_variants.keys().nth(random_index).cloned()
        else {
            return Err(Error::new(ErrorDetails::InvalidFunctionVariants {
                message: format!(
                    "Invalid index {random_index} for function `{function_name}` with {} variants. {IMPOSSIBLE_ERROR_MESSAGE}",
                    candidate_variants.len()
                ),
            }));
        };
        return candidate_variants.remove_entry(&sampled_variant_name).ok_or_else(|| {
            Error::new(ErrorDetails::InvalidFunctionVariants {
                message: format!(
                    "Function `{function_name}` has no variant for the sampled variant `{sampled_variant_name}`. {IMPOSSIBLE_ERROR_MESSAGE}"
                )
            })
        });
    }

    // Sample a random threshold between 0 and the total weight
    let random_threshold = get_uniform_value(function_name, episode_id) * total_weight;

    // Iterate over the variants to find the one that corresponds to the sampled threshold
    let variant_to_remove = {
        let mut cumulative_weight = 0.0;
        candidate_variants
            .iter()
            .find(|(_, variant)| {
                cumulative_weight += variant.inner.weight().unwrap_or(0.0);
                cumulative_weight > random_threshold
            })
            .map(|(name, _)| name.clone()) // Clone the key
    };

    if let Some(variant_name) = variant_to_remove {
        return candidate_variants.remove_entry(&variant_name).ok_or_else(|| {
            Error::new(ErrorDetails::InvalidFunctionVariants {
                message: format!(
                    "Function `{function_name}` has no variant for the sampled variant `{variant_name}`. {IMPOSSIBLE_ERROR_MESSAGE}"
                )
            })
        });
    }

    // If we didn't find a variant (which should only happen due to rare numerical precision issues),
    // pop an arbitrary variant as a fallback
<<<<<<< HEAD
    return candidate_variants.drain().next().ok_or_else(|| {
=======
    candidate_variants.pop_first().ok_or_else(|| {
>>>>>>> b4a7d89d
        Error::new(ErrorDetails::InvalidFunctionVariants {
            message: format!(
                "Function `{function_name}` has no variants. {IMPOSSIBLE_ERROR_MESSAGE}"
            ),
        })
<<<<<<< HEAD
    });
=======
    })
>>>>>>> b4a7d89d
}

/// Implements a uniform distribution over the interval [0, 1) using a hash function.
/// This function is deterministic but should have good statistical properties.
fn get_uniform_value(function_name: &str, episode_id: &Uuid) -> f64 {
    let mut hasher = Sha256::new();
    hasher.update(function_name.as_bytes());
    hasher.update(episode_id.as_bytes());
    let hash_value = hasher.finalize();
    let truncated_hash =
        u32::from_be_bytes([hash_value[0], hash_value[1], hash_value[2], hash_value[3]]);
    truncated_hash as f64 / u32::MAX as f64
}

#[cfg(test)]
mod tests {
    use crate::endpoints::inference::InferenceIds;
    use crate::inference::types::FinishReason;
    use crate::inference::types::InputMessage;
    use crate::inference::types::Latency;
    use crate::inference::types::Text;
    use crate::inference::types::Thought;
    use crate::inference::types::Usage;
    use crate::jsonschema_util::DynamicJSONSchema;
    use crate::minijinja_util::TemplateConfig;
    use crate::tool::ToolCall;
    use crate::variant::chat_completion::ChatCompletionConfig;
    use crate::variant::VariantConfig;

    use super::*;
    use crate::config_parser::path::TomlRelativePath;
    use serde_json::json;
    use std::time::Duration;
    use std::time::Instant;
    use std::{io::Write, path::PathBuf};
    use tempfile::NamedTempFile;
    use tracing_test::traced_test;

    fn create_test_schema() -> StaticJSONSchema {
        let schema = r#"
        {
            "type": "object",
            "properties": {
                "name": { "type": "string" }
            },
            "required": ["name"],
            "additionalProperties": false
        }
        "#;

        let mut temp_file = NamedTempFile::new().expect("Failed to create temporary file");
        write!(temp_file, "{schema}").expect("Failed to write schema to temporary file");

        StaticJSONSchema::from_path(
            TomlRelativePath::new_for_tests(temp_file.path().to_owned()),
            PathBuf::new(),
        )
        .expect("Failed to create schema")
    }

    #[test]
    fn test_validate_input_chat_no_schema() {
        let chat_config = FunctionConfigChat {
            variants: HashMap::new(),
            system_schema: None,
            user_schema: None,
            assistant_schema: None,
            tools: vec![],
            ..Default::default()
        };
        let function_config = FunctionConfig::Chat(chat_config);

        let messages = vec![
            InputMessage {
                role: Role::User,
                content: vec!["user content".to_string().into()],
            },
            InputMessage {
                role: Role::Assistant,
                content: vec!["assistant content".to_string().into()],
            },
        ];

        let input = Input {
            system: Some(json!("system content")),
            messages,
        };

        assert!(function_config.validate_input(&input).is_ok());

        let messages = vec![
            InputMessage {
                role: Role::User,
                content: vec!["user content".to_string().into()],
            },
            InputMessage {
                role: Role::Assistant,
                content: vec![InputMessageContent::Text(TextKind::Arguments {
                    arguments: json!({ "name": "assistant name" })
                        .as_object()
                        .unwrap()
                        .clone(),
                })],
            },
        ];
        let input = Input {
            system: Some(json!("system name")),
            messages,
        };

        let validation_result = function_config.validate_input(&input);
        assert_eq!(
            validation_result.unwrap_err(),
            Error::new(ErrorDetails::InvalidMessage {
                message: "Message at index 1 has non-string content but there is no schema given for role assistant.".to_string(),
            })
        );

        // Test case for multiple text content blocks in one message
        // This is allowed behavior
        let messages = vec![
            InputMessage {
                role: Role::User,
                content: vec![
                    "first user content".to_string().into(),
                    "second user content".to_string().into(),
                ],
            },
            InputMessage {
                role: Role::Assistant,
                content: vec!["assistant content".to_string().into()],
            },
        ];
        let input = Input {
            system: Some(json!("system content")),
            messages,
        };

        function_config.validate_input(&input).unwrap();
    }

    #[test]
    fn test_validate_input_chat_system_schema() {
        let system_schema = create_test_schema();
        let system_value = system_schema.value.clone();
        let chat_config = FunctionConfigChat {
            variants: HashMap::new(),
            system_schema: Some(system_schema),
            user_schema: None,
            assistant_schema: None,
            tools: vec![],
            ..Default::default()
        };
        let function_config = FunctionConfig::Chat(chat_config);

        let messages = vec![
            InputMessage {
                role: Role::User,
                content: vec!["user content".to_string().into()],
            },
            InputMessage {
                role: Role::Assistant,
                content: vec!["assistant content".to_string().into()],
            },
        ];
        let input = Input {
            system: Some(json!("system content")),
            messages,
        };

        let validation_result = function_config.validate_input(&input);
        assert_eq!(
            validation_result.unwrap_err(),
            Error::new(ErrorDetails::JsonSchemaValidation {
                messages: vec!["\"system content\" is not of type \"object\"".to_string()],
                data: Box::new(json!("system content")),
                schema: Box::new(system_value),
            })
        );

        let messages = vec![
            InputMessage {
                role: Role::User,
                content: vec!["user content".to_string().into()],
            },
            InputMessage {
                role: Role::Assistant,
                content: vec!["assistant content".to_string().into()],
            },
        ];
        let input = Input {
            system: Some(json!({ "name": "system name" })),
            messages,
        };

        assert!(function_config.validate_input(&input).is_ok());
    }

    #[test]
    fn test_validate_input_chat_user_schema() {
        let user_schema = create_test_schema();
        let user_value = user_schema.value.clone();
        let chat_config = FunctionConfigChat {
            variants: HashMap::new(),
            system_schema: None,
            user_schema: Some(user_schema),
            assistant_schema: None,
            tools: vec![],
            ..Default::default()
        };
        let function_config = FunctionConfig::Chat(chat_config);

        let messages = vec![
            InputMessage {
                role: Role::User,
                content: vec!["user content".to_string().into()],
            },
            InputMessage {
                role: Role::Assistant,
                content: vec!["assistant content".to_string().into()],
            },
        ];
        let input = Input {
            system: Some(json!("system content")),
            messages,
        };
        let validation_result = function_config.validate_input(&input);
        assert_eq!(
            validation_result.unwrap_err(),
            ErrorDetails::JsonSchemaValidation {
                messages: vec!["\"user content\" is not of type \"object\"".to_string()],
                data: Box::new(json!("user content")),
                schema: Box::new(user_value),
            }
            .into()
        );

        let messages = vec![
            InputMessage {
                role: Role::User,
                content: vec![InputMessageContent::Text(TextKind::Arguments {
                    arguments: json!({ "name": "user name" }).as_object().unwrap().clone(),
                })],
            },
            InputMessage {
                role: Role::Assistant,
                content: vec!["assistant content".to_string().into()],
            },
        ];
        let input = Input {
            system: Some(json!("system content")),
            messages,
        };

        assert!(function_config.validate_input(&input).is_ok());
    }

    #[test]
    fn test_validate_input_chat_assistant_schema() {
        let assistant_schema = create_test_schema();
        let assistant_value = assistant_schema.value.clone();
        let chat_config = FunctionConfigChat {
            variants: HashMap::new(),
            system_schema: None,
            user_schema: None,
            assistant_schema: Some(assistant_schema),
            tools: vec![],
            ..Default::default()
        };
        let function_config = FunctionConfig::Chat(chat_config);

        let messages = vec![
            InputMessage {
                role: Role::User,
                content: vec!["user content".to_string().into()],
            },
            InputMessage {
                role: Role::Assistant,
                content: vec!["assistant content".to_string().into()],
            },
        ];
        let input = Input {
            system: Some(json!("system content")),
            messages,
        };
        let validation_result = function_config.validate_input(&input);
        assert_eq!(
            validation_result.unwrap_err(),
            ErrorDetails::JsonSchemaValidation {
                messages: vec!["\"assistant content\" is not of type \"object\"".to_string()],
                data: Box::new(json!("assistant content")),
                schema: Box::new(assistant_value),
            }
            .into()
        );

        let messages = vec![
            InputMessage {
                role: Role::User,
                content: vec!["user content".to_string().into()],
            },
            InputMessage {
                role: Role::Assistant,
                content: vec![InputMessageContent::Text(TextKind::Arguments {
                    arguments: json!({ "name": "assistant name" })
                        .as_object()
                        .unwrap()
                        .clone(),
                })],
            },
        ];
        let input = Input {
            system: Some(json!("system content")),
            messages,
        };

        assert!(function_config.validate_input(&input).is_ok());
    }

    #[test]
    fn test_validate_input_chat_all_schemas() {
        let system_schema = create_test_schema();
        let user_schema = create_test_schema();
        let assistant_schema = create_test_schema();
        let system_value = system_schema.value.clone();
        let chat_config = FunctionConfigChat {
            variants: HashMap::new(),
            system_schema: Some(system_schema),
            user_schema: Some(user_schema),
            assistant_schema: Some(assistant_schema),
            tools: vec![],
            ..Default::default()
        };
        let function_config = FunctionConfig::Chat(chat_config);

        let messages = vec![
            InputMessage {
                role: Role::User,
                content: vec!["user content".to_string().into()],
            },
            InputMessage {
                role: Role::Assistant,
                content: vec!["assistant content".to_string().into()],
            },
            InputMessage {
                role: Role::User,
                content: vec![InputMessageContent::RawText {
                    value: "raw text".to_string(),
                }],
            },
        ];

        let input = Input {
            system: Some(json!("system content")),
            messages,
        };

        let validation_result = function_config.validate_input(&input);
        assert_eq!(
            validation_result.unwrap_err(),
            ErrorDetails::JsonSchemaValidation {
                messages: vec!["\"system content\" is not of type \"object\"".to_string()],
                data: Box::new(json!("system content")),
                schema: Box::new(system_value),
            }
            .into()
        );

        let messages = vec![
            InputMessage {
                role: Role::User,
                content: vec![InputMessageContent::Text(TextKind::Arguments {
                    arguments: json!({ "name": "user name" }).as_object().unwrap().clone(),
                })],
            },
            InputMessage {
                role: Role::Assistant,
                content: vec![InputMessageContent::Text(TextKind::Arguments {
                    arguments: json!({ "name": "assistant name" })
                        .as_object()
                        .unwrap()
                        .clone(),
                })],
            },
        ];

        let input = Input {
            system: Some(json!({ "name": "system name" })),
            messages,
        };

        assert!(function_config.validate_input(&input).is_ok());
    }

    #[test]
    fn test_validate_input_raw_bypass_schemas() {
        let system_schema = create_test_schema();
        let user_schema = create_test_schema();
        let assistant_schema = create_test_schema();
        let chat_config = FunctionConfigChat {
            variants: HashMap::new(),
            system_schema: Some(system_schema),
            user_schema: Some(user_schema),
            assistant_schema: Some(assistant_schema),
            tools: vec![],
            ..Default::default()
        };
        let function_config = FunctionConfig::Chat(chat_config);

        let messages = vec![
            InputMessage {
                role: Role::User,
                content: vec![InputMessageContent::RawText {
                    value: "user content".to_string(),
                }],
            },
            InputMessage {
                role: Role::Assistant,
                content: vec![InputMessageContent::RawText {
                    value: "assistant content".to_string(),
                }],
            },
            InputMessage {
                role: Role::User,
                content: vec![InputMessageContent::RawText {
                    value: "raw text".to_string(),
                }],
            },
        ];

        let input = Input {
            system: Some(json!({ "name": "system name" })),
            messages,
        };

        let validation_result = function_config.validate_input(&input);
        assert!(validation_result.is_ok());
    }

    #[test]
    fn test_validate_input_chat_multiple_text_blocks() {
        // We test that we allow multiple text blocks in a message as long as they pass the schema if present
        let chat_config = FunctionConfigChat {
            variants: HashMap::new(),
            system_schema: None,
            user_schema: None,
            assistant_schema: None,
            tools: vec![],
            ..Default::default()
        };
        let function_config = FunctionConfig::Chat(chat_config);

        let messages = vec![
            InputMessage {
                role: Role::User,
                content: vec![
                    "user content".to_string().into(),
                    "extra content".to_string().into(),
                ],
            },
            InputMessage {
                role: Role::Assistant,
                content: vec!["assistant content".to_string().into()],
            },
            InputMessage {
                role: Role::User,
                content: vec![InputMessageContent::RawText {
                    value: "raw text".to_string(),
                }],
            },
        ];

        let input = Input {
            system: Some(Value::String("system content".to_string())),
            messages,
        };

        function_config.validate_input(&input).unwrap();
        let user_schema = create_test_schema();
        let assistant_schema = create_test_schema();
        let chat_config = FunctionConfigChat {
            variants: HashMap::new(),
            system_schema: None,
            user_schema: Some(user_schema),
            assistant_schema: Some(assistant_schema),
            tools: vec![],
            ..Default::default()
        };
        let function_config = FunctionConfig::Chat(chat_config);

        let messages = vec![
            InputMessage {
                role: Role::User,
                content: vec![
                    InputMessageContent::Text(TextKind::Arguments {
                        arguments: json!({ "name": "user name" }).as_object().unwrap().clone(),
                    }),
                    InputMessageContent::Text(TextKind::Arguments {
                        arguments: json!({ "name": "extra content" })
                            .as_object()
                            .unwrap()
                            .clone(),
                    }),
                ],
            },
            InputMessage {
                role: Role::Assistant,
                content: vec![InputMessageContent::Text(TextKind::Arguments {
                    arguments: json!({ "name": "assistant name" })
                        .as_object()
                        .unwrap()
                        .clone(),
                })],
            },
        ];

        let input = Input {
            system: Some(Value::String("system content".to_string())),
            messages,
        };

        function_config.validate_input(&input).unwrap();
    }

    #[test]
    fn test_validate_input_json_no_schema() {
        let output_schema = json!({});
        let implicit_tool_call_config = ToolCallConfig::implicit_from_value(&output_schema);
        let tool_config = FunctionConfigJson {
            variants: HashMap::new(),
            system_schema: None,
            user_schema: None,
            assistant_schema: None,
            output_schema: StaticJSONSchema::from_value(&json!({})).unwrap(),
            implicit_tool_call_config,
            description: None,
        };
        let function_config = FunctionConfig::Json(tool_config);

        let messages = vec![
            InputMessage {
                role: Role::User,
                content: vec!["user content".to_string().into()],
            },
            InputMessage {
                role: Role::Assistant,
                content: vec!["assistant content".to_string().into()],
            },
            InputMessage {
                role: Role::User,
                content: vec![InputMessageContent::RawText {
                    value: "raw text".to_string(),
                }],
            },
        ];

        let input = Input {
            system: Some(json!("system content")),
            messages,
        };

        assert!(function_config.validate_input(&input).is_ok());

        let messages = vec![
            InputMessage {
                role: Role::User,
                content: vec![InputMessageContent::Text(TextKind::Arguments {
                    arguments: json!({ "name": "user name" }).as_object().unwrap().clone(),
                })],
            },
            InputMessage {
                role: Role::Assistant,
                content: vec![InputMessageContent::Text(TextKind::Arguments {
                    arguments: json!({ "name": "assistant name" })
                        .as_object()
                        .unwrap()
                        .clone(),
                })],
            },
        ];

        let input = Input {
            system: Some(json!("system content")),
            messages,
        };

        let validation_result = function_config.validate_input(&input);
        assert_eq!(
            validation_result.unwrap_err(),
            ErrorDetails::InvalidMessage {
                message: "Message at index 0 has non-string content but there is no schema given for role user.".to_string()
            }.into()
        );
    }

    #[test]
    fn test_validate_input_json_system_schema() {
        let system_schema = create_test_schema();
        let system_value = system_schema.value.clone();
        let output_schema = json!({});
        let implicit_tool_call_config = ToolCallConfig::implicit_from_value(&output_schema);
        let tool_config = FunctionConfigJson {
            variants: HashMap::new(),
            system_schema: Some(system_schema),
            user_schema: None,
            assistant_schema: None,
            output_schema: StaticJSONSchema::from_value(&output_schema).unwrap(),
            implicit_tool_call_config,
            description: None,
        };
        let function_config = FunctionConfig::Json(tool_config);

        let messages = vec![
            InputMessage {
                role: Role::User,
                content: vec!["user content".to_string().into()],
            },
            InputMessage {
                role: Role::Assistant,
                content: vec![json!("assistant content").to_string().into()],
            },
        ];

        let input = Input {
            system: Some(json!("system content")),
            messages,
        };

        let validation_result = function_config.validate_input(&input);
        assert_eq!(
            validation_result.unwrap_err(),
            ErrorDetails::JsonSchemaValidation {
                messages: vec!["\"system content\" is not of type \"object\"".to_string()],
                data: Box::new(json!("system content")),
                schema: Box::new(system_value),
            }
            .into()
        );

        let messages = vec![
            InputMessage {
                role: Role::User,
                content: vec!["user content".to_string().into()],
            },
            InputMessage {
                role: Role::Assistant,
                content: vec![json!("assistant content").to_string().into()],
            },
        ];

        let input = Input {
            system: Some(json!({ "name": "system name" })),
            messages,
        };

        assert!(function_config.validate_input(&input).is_ok());
    }

    #[test]
    fn test_validate_input_json_user_schema() {
        let user_schema = create_test_schema();
        let user_value = user_schema.value.clone();
        let output_schema = json!({});
        let implicit_tool_call_config = ToolCallConfig::implicit_from_value(&output_schema);
        let tool_config = FunctionConfigJson {
            variants: HashMap::new(),
            system_schema: None,
            user_schema: Some(user_schema),
            assistant_schema: None,
            output_schema: StaticJSONSchema::from_value(&output_schema).unwrap(),
            implicit_tool_call_config,
            description: None,
        };
        let function_config = FunctionConfig::Json(tool_config);

        let messages = vec![
            InputMessage {
                role: Role::User,
                content: vec!["user content".to_string().into()],
            },
            InputMessage {
                role: Role::Assistant,
                content: vec![json!("assistant content").to_string().into()],
            },
        ];

        let input = Input {
            system: Some(json!("system content")),
            messages,
        };

        let validation_result = function_config.validate_input(&input);
        assert_eq!(
            validation_result.unwrap_err(),
            ErrorDetails::JsonSchemaValidation {
                messages: vec!["\"user content\" is not of type \"object\"".to_string()],
                data: Box::new(json!("user content")),
                schema: Box::new(user_value),
            }
            .into()
        );

        let messages = vec![
            InputMessage {
                role: Role::User,
                content: vec![InputMessageContent::Text(TextKind::Arguments {
                    arguments: json!({ "name": "user name" }).as_object().unwrap().clone(),
                })],
            },
            InputMessage {
                role: Role::Assistant,
                content: vec!["assistant content".to_string().into()],
            },
        ];
        let input = Input {
            system: Some(json!("system content")),
            messages,
        };

        assert!(function_config.validate_input(&input).is_ok());
    }

    #[test]
    fn test_validate_input_json_assistant_schema() {
        let assistant_schema = create_test_schema();
        let assistant_value = assistant_schema.value.clone();
        let output_schema = json!({});
        let implicit_tool_call_config = ToolCallConfig::implicit_from_value(&output_schema);
        let tool_config = FunctionConfigJson {
            variants: HashMap::new(),
            system_schema: None,
            user_schema: None,
            assistant_schema: Some(assistant_schema),
            output_schema: StaticJSONSchema::from_value(&output_schema).unwrap(),
            implicit_tool_call_config,
            description: None,
        };
        let function_config = FunctionConfig::Json(tool_config);

        let messages = vec![
            InputMessage {
                role: Role::User,
                content: vec!["user content".to_string().into()],
            },
            InputMessage {
                role: Role::Assistant,
                content: vec!["assistant content".to_string().into()],
            },
        ];
        let input = Input {
            system: Some(json!("system content")),
            messages,
        };

        let validation_result = function_config.validate_input(&input);
        assert_eq!(
            validation_result.unwrap_err(),
            ErrorDetails::JsonSchemaValidation {
                messages: vec!["\"assistant content\" is not of type \"object\"".to_string()],
                data: Box::new(json!("assistant content")),
                schema: Box::new(assistant_value),
            }
            .into()
        );

        let messages = vec![
            InputMessage {
                role: Role::User,
                content: vec!["user content".to_string().into()],
            },
            InputMessage {
                role: Role::Assistant,
                content: vec![InputMessageContent::Text(TextKind::Arguments {
                    arguments: json!({ "name": "assistant name" })
                        .as_object()
                        .unwrap()
                        .clone(),
                })],
            },
        ];
        let input = Input {
            system: Some(json!("system content")),
            messages,
        };

        assert!(function_config.validate_input(&input).is_ok());
    }

    #[test]
    fn test_validate_input_json_all_schemas() {
        let system_schema = create_test_schema();
        let user_schema = create_test_schema();
        let assistant_schema = create_test_schema();
        let system_value = system_schema.value.clone();
        let output_schema = json!({});
        let implicit_tool_call_config = ToolCallConfig::implicit_from_value(&output_schema);
        let tool_config = FunctionConfigJson {
            variants: HashMap::new(),
            system_schema: Some(system_schema),
            user_schema: Some(user_schema),
            assistant_schema: Some(assistant_schema),
            output_schema: StaticJSONSchema::from_value(&output_schema).unwrap(),
            implicit_tool_call_config,
            description: None,
        };
        let function_config = FunctionConfig::Json(tool_config);

        let messages = vec![
            InputMessage {
                role: Role::User,
                content: vec!["user content".to_string().into()],
            },
            InputMessage {
                role: Role::Assistant,
                content: vec![json!("assistant content").to_string().into()],
            },
        ];
        let input = Input {
            system: Some(json!("system content")),
            messages,
        };

        let validation_result = function_config.validate_input(&input);
        assert_eq!(
            validation_result.unwrap_err(),
            ErrorDetails::JsonSchemaValidation {
                messages: vec!["\"system content\" is not of type \"object\"".to_string()],
                data: Box::new(json!("system content")),
                schema: Box::new(system_value),
            }
            .into()
        );

        let messages = vec![
            InputMessage {
                role: Role::User,
                content: vec![InputMessageContent::Text(TextKind::Arguments {
                    arguments: json!({ "name": "user name" }).as_object().unwrap().clone(),
                })],
            },
            InputMessage {
                role: Role::Assistant,
                content: vec![InputMessageContent::Text(TextKind::Arguments {
                    arguments: json!({ "name": "assistant name" })
                        .as_object()
                        .unwrap()
                        .clone(),
                })],
            },
        ];

        let input = Input {
            system: Some(json!({ "name": "system name" })),
            messages,
        };

        assert!(function_config.validate_input(&input).is_ok());
    }

    /// Tests the `sample_variant` function with a variety of test cases through Monte Carlo simulations.
    ///
    /// NOTE: If this test fails, it might be due to sampling. Please run it again to check if the
    ///       issue persists.
    #[test]
    fn test_sample_variant() {
        // Helper function to create a HashMap of variant names to their weights
        fn create_variants(variant_weights: &[(&str, f64)]) -> BTreeMap<String, Arc<VariantInfo>> {
            variant_weights
                .iter()
                .map(|&(name, weight)| {
                    (
                        name.to_string(),
                        Arc::new(VariantInfo {
                            inner: VariantConfig::ChatCompletion(ChatCompletionConfig {
                                weight: Some(weight),
                                model: "model-name".into(),
                                ..Default::default()
                            }),
                            timeouts: Default::default(),
                        }),
                    )
                })
                .collect()
        }

        // Helper function to test the distribution of variant weights by sampling them many times
        // and checking if the observed distribution is close to the expected distribution
        fn test_variant_distribution(
            variants: &BTreeMap<String, Arc<VariantInfo>>,
            sample_size: usize,
            tolerance: f64,
        ) {
            let total_weight: f64 = variants
                .values()
                .map(|v| v.inner.weight().unwrap_or(0.0))
                .sum();
            let mut counts: HashMap<String, usize> = HashMap::new();

            for _ in 0..sample_size {
                let mut variants = variants.clone();
                let (variant_name, _) =
                    sample_variant(&mut variants, "test_function", &Uuid::now_v7()).unwrap();
                *counts.entry(variant_name.to_string()).or_insert(0) += 1;
            }

            for (variant_name, variant) in variants {
                let expected_prob = variant.inner.weight().unwrap_or(0.0) / total_weight;
                let actual_prob =
                    *counts.get(variant_name).unwrap_or(&0) as f64 / sample_size as f64;
                let diff = (expected_prob - actual_prob).abs();

                assert!(
                    diff <= tolerance,
                    "Probability for variant {variant_name} is outside the acceptable range"
                );
            }
        }

        // Test case 1: Equal weights
        let variants = create_variants(&[("A", 1.0), ("B", 1.0), ("C", 1.0)]);
        test_variant_distribution(&variants, 10_000, 0.02);

        // Test case 2: Unequal weights
        let variants = create_variants(&[("X", 1.0), ("Y", 2.0), ("Z", 3.0)]);
        test_variant_distribution(&variants, 10_000, 0.02);

        // Test case 3: Extreme weights
        let variants = create_variants(&[("Rare", 0.01), ("Common", 0.99)]);
        test_variant_distribution(&variants, 10_000, 0.005);

        // Test case 4: Single weights
        let variants = create_variants(&[("Solo", 1.0)]);
        test_variant_distribution(&variants, 10_000, 0.0);

        // Test case 5: All zero weights
        let variants = create_variants(&[("A", 0.0), ("B", 0.0), ("C", 0.0)]);
        let sample_size = 10_000;
        let mut counts: HashMap<String, usize> = HashMap::new();

        for _ in 0..sample_size {
            let mut variants = variants.clone();
            let (variant_name, _) =
                sample_variant(&mut variants, "test_function", &Uuid::now_v7()).unwrap();
            *counts.entry(variant_name.to_string()).or_insert(0) += 1;
        }

        // Check if all variants are sampled approximately equally
        let expected_count = sample_size / variants.len();
        let tolerance = (expected_count as f64 * 0.1) as usize; // 10% tolerance

        for (variant_name, count) in counts {
            assert!(
                (count as i32 - expected_count as i32).abs() <= tolerance as i32,
                "Variant {variant_name} was not sampled uniformly. Expected {expected_count} +/- {tolerance}, got {count}"
            );
        }
    }

    #[test]
    fn test_get_uniform_value() {
        // Test with function name and episode ID
        let episode_id = Uuid::now_v7();
        let value1 = get_uniform_value("test_function", &episode_id);
        let value2 = get_uniform_value("test_function", &episode_id);

        // Values should be the same due to deterministic input
        assert_eq!(value1, value2);
        assert!((0.0..1.0).contains(&value1));
        assert!((0.0..1.0).contains(&value2));

        // Test with different function names
        let value3 = get_uniform_value("another_function", &episode_id);
        assert_ne!(value1, value3);
        assert!((0.0..1.0).contains(&value3));

        // Test with different episode IDs
        let value4 = get_uniform_value("test_function", &Uuid::now_v7());
        assert_ne!(value1, value4);
        assert_ne!(value3, value4);
        assert!((0.0..1.0).contains(&value4));
    }

    #[test]
    fn test_description_getter() {
        // Test for Chat function with description
        let chat_config = FunctionConfigChat {
            variants: HashMap::new(),
            system_schema: None,
            user_schema: None,
            assistant_schema: None,
            tools: vec![],
            tool_choice: ToolChoice::None,
            parallel_tool_calls: None,
            description: Some("A chat function description".to_string()),
        };
        let function_config = FunctionConfig::Chat(chat_config);
        assert_eq!(
            function_config.description(),
            Some(&"A chat function description".to_string())
        );

        // Test for JSON function with description
        let output_schema = StaticJSONSchema::from_value(&json!({})).unwrap();
        let implicit_tool_call_config = ToolCallConfig::implicit_from_value(&json!({}));
        let json_config = FunctionConfigJson {
            variants: HashMap::new(),
            system_schema: None,
            user_schema: None,
            assistant_schema: None,
            output_schema,
            implicit_tool_call_config,
            description: Some("A JSON function description".to_string()),
        };
        let function_config = FunctionConfig::Json(json_config);
        assert_eq!(
            function_config.description(),
            Some(&"A JSON function description".to_string())
        );

        // Test for None description
        let chat_config = FunctionConfigChat {
            variants: HashMap::new(),
            system_schema: None,
            user_schema: None,
            assistant_schema: None,
            tools: vec![],
            tool_choice: ToolChoice::None,
            parallel_tool_calls: None,
            description: None,
        };
        let function_config = FunctionConfig::Chat(chat_config);
        assert_eq!(function_config.description(), None);
    }

    #[tokio::test]
    #[traced_test]
    async fn test_prepare_response_json() {
        // The Chat stuff is tested in types::test_create_chat_inference_response
        // Here we focus on the JSON stuff
        let output_schema = json!({
          "$schema": "http://json-schema.org/draft-07/schema#",
          "type": "object",
          "properties": {
            "name": {
              "type": "string"
            },
            "age": {
              "type": "integer",
              "minimum": 0
            }
          },
          "required": ["name", "age"],
          "additionalProperties": false
        });
        let implicit_tool_call_config = ToolCallConfig::implicit_from_value(&output_schema);
        let output_schema = StaticJSONSchema::from_value(&output_schema).unwrap();
        let function_config = FunctionConfig::Json(FunctionConfigJson {
            variants: HashMap::new(),
            system_schema: None,
            user_schema: None,
            assistant_schema: None,
            output_schema,
            implicit_tool_call_config,
            description: None,
        });
        let raw_request = "raw_request".to_string();

        // Test with a non-JSON content block
        let inference_id = Uuid::now_v7();
        let content_blocks = vec!["Hello, world!".to_string().into()];
        let usage = Usage {
            input_tokens: 10,
            output_tokens: 10,
        };
        let latency = Latency::NonStreaming {
            response_time: Duration::from_millis(100),
        };
        let model_response = ModelInferenceResponseWithMetadata {
            id: Uuid::now_v7(),
            created: Instant::now().elapsed().as_secs(),
            system: None,
            input_messages: vec![],
            output: content_blocks.clone(),
            raw_request: raw_request.clone(),
            raw_response: "content".to_string(),
            usage,
            model_provider_name: "model_provider_name".into(),
            model_name: "model_name".into(),
            finish_reason: Some(FinishReason::Stop),
            latency,
            cached: false,
        };
        let templates = TemplateConfig::default();
        let inference_config = InferenceConfig {
            ids: InferenceIds {
                inference_id: Uuid::now_v7(),
                episode_id: Uuid::now_v7(),
            },
            tool_config: None,
            function_name: "",
            variant_name: "",
            templates: &templates,
            dynamic_output_schema: None,
            extra_body: Default::default(),
            extra_headers: Default::default(),
            extra_cache_key: None,
        };
        let response = function_config
            .prepare_response(
                inference_id,
                content_blocks,
                vec![model_response.clone()],
                &inference_config,
                InferenceParams::default(),
                None,
            )
            .await
            .unwrap();
        assert!(logs_contain(
            "Failed to parse output from JSON function response"
        ));
        assert_eq!(response.usage_considering_cached(), usage);
        match response {
            InferenceResult::Json(result) => {
                assert_eq!(result.inference_id, inference_id);
                assert!(result.output.parsed.is_none());
                assert_eq!(result.output.raw, Some("Hello, world!".to_string()));
                assert_eq!(result.finish_reason, Some(FinishReason::Stop));
                assert_eq!(result.model_inference_results, vec![model_response]);
            }
            _ => panic!("Expected a JSON inference result"),
        }

        // Test with a correct content block
        let inference_id = Uuid::now_v7();
        let content_blocks = vec![r#"{"name": "Jerry", "age": 30}"#.to_string().into()];
        let usage = Usage {
            input_tokens: 10,
            output_tokens: 10,
        };
        let latency = Latency::NonStreaming {
            response_time: Duration::from_millis(100),
        };
        let model_response = ModelInferenceResponseWithMetadata {
            id: Uuid::now_v7(),
            created: Instant::now().elapsed().as_secs(),
            system: None,
            input_messages: vec![],
            output: content_blocks.clone(),
            raw_request: raw_request.clone(),
            raw_response: "content".to_string(),
            usage,
            model_provider_name: "model_provider_name".into(),
            model_name: "model_name".into(),
            finish_reason: Some(FinishReason::ToolCall),
            latency,
            cached: false,
        };
        let response = function_config
            .prepare_response(
                inference_id,
                content_blocks,
                vec![model_response.clone()],
                &inference_config,
                InferenceParams::default(),
                None,
            )
            .await
            .unwrap();
        assert_eq!(response.usage_considering_cached(), usage);
        match response {
            InferenceResult::Json(result) => {
                assert_eq!(result.inference_id, inference_id);
                assert_eq!(
                    result.output.parsed.unwrap(),
                    json!({"name": "Jerry", "age": 30}),
                );
                assert_eq!(
                    result.output.raw,
                    Some("{\"name\": \"Jerry\", \"age\": 30}".to_string())
                );
                assert_eq!(result.model_inference_results, vec![model_response]);
            }
            _ => panic!("Expected a JSON inference result"),
        }

        // Test with an incorrect JSON content block
        let inference_id = Uuid::now_v7();
        let content_blocks = vec![r#"{"name": "Jerry", "age": "thirty"}"#.to_string().into()];
        let usage = Usage {
            input_tokens: 10,
            output_tokens: 10,
        };
        let latency = Latency::NonStreaming {
            response_time: Duration::from_millis(100),
        };
        let model_response = ModelInferenceResponseWithMetadata {
            id: Uuid::now_v7(),
            created: Instant::now().elapsed().as_secs(),
            system: None,
            input_messages: vec![],
            output: content_blocks.clone(),
            raw_request: raw_request.clone(),
            raw_response: "content".to_string(),
            usage,
            model_provider_name: "model_provider_name".into(),
            model_name: "model_name".into(),
            finish_reason: Some(FinishReason::ToolCall),
            latency,
            cached: false,
        };
        let response = function_config
            .prepare_response(
                inference_id,
                content_blocks,
                vec![model_response.clone()],
                &inference_config,
                InferenceParams::default(),
                None,
            )
            .await
            .unwrap();
        assert_eq!(response.usage_considering_cached(), usage);
        match response {
            InferenceResult::Json(result) => {
                assert_eq!(result.inference_id, inference_id);
                assert!(result.output.parsed.is_none());
                assert_eq!(
                    result.output.raw,
                    Some("{\"name\": \"Jerry\", \"age\": \"thirty\"}".to_string())
                );
                assert_eq!(result.model_inference_results, vec![model_response]);
                assert_eq!(result.finish_reason, Some(FinishReason::ToolCall));
            }
            _ => panic!("Expected a JSON inference result"),
        }

        // Test with a tool content block with bad output
        let inference_id = Uuid::now_v7();
        let tool_call = ToolCall {
            id: "tool_call_id".to_string(),
            name: "tool_call_name".to_string(),
            arguments: "tool_call_arguments".to_string(),
        };
        let content_blocks = vec![ContentBlockOutput::ToolCall(tool_call)];
        let usage = Usage {
            input_tokens: 10,
            output_tokens: 10,
        };
        let model_response = ModelInferenceResponseWithMetadata {
            id: Uuid::now_v7(),
            created: Instant::now().elapsed().as_secs(),
            system: None,
            input_messages: vec![],
            output: content_blocks.clone(),
            raw_request: raw_request.clone(),
            raw_response: "content".to_string(),
            usage,
            model_provider_name: "model_provider_name".into(),
            model_name: "model_name".into(),
            finish_reason: Some(FinishReason::ToolCall),
            latency: Latency::NonStreaming {
                response_time: Duration::from_millis(100),
            },
            cached: false,
        };
        let response = function_config
            .prepare_response(
                inference_id,
                content_blocks,
                vec![model_response.clone()],
                &inference_config,
                InferenceParams::default(),
                None,
            )
            .await
            .unwrap();
        assert!(logs_contain("JSON Schema validation failed"));
        assert_eq!(response.usage_considering_cached(), usage);
        match response {
            InferenceResult::Json(result) => {
                assert_eq!(result.inference_id, inference_id);
                assert!(result.output.parsed.is_none());
                assert_eq!(result.output.raw, Some("tool_call_arguments".to_string()));
                assert_eq!(result.model_inference_results, vec![model_response]);
                assert_eq!(result.finish_reason, Some(FinishReason::ToolCall));
            }
            _ => panic!("Expected a JSON inference result"),
        }

        // Test with a tool content block with good output
        let inference_id = Uuid::now_v7();
        let tool_call = ToolCall {
            id: "tool_call_id".to_string(),
            name: "tool_call_name".to_string(),
            arguments: r#"{"name": "Jerry", "age": 30}"#.to_string(),
        };
        let content_blocks = vec![ContentBlockOutput::ToolCall(tool_call)];
        let usage = Usage {
            input_tokens: 10,
            output_tokens: 10,
        };
        let model_response = ModelInferenceResponseWithMetadata {
            id: Uuid::now_v7(),
            created: Instant::now().elapsed().as_secs(),
            system: None,
            input_messages: vec![],
            output: content_blocks.clone(),
            raw_request: raw_request.clone(),
            raw_response: "content".to_string(),
            usage,
            model_provider_name: "model_provider_name".into(),
            model_name: "model_name".into(),
            finish_reason: Some(FinishReason::ContentFilter),
            latency: Latency::NonStreaming {
                response_time: Duration::from_millis(100),
            },
            cached: false,
        };
        let response = function_config
            .prepare_response(
                inference_id,
                content_blocks,
                vec![model_response.clone()],
                &inference_config,
                InferenceParams::default(),
                None,
            )
            .await
            .unwrap();
        assert_eq!(response.usage_considering_cached(), usage);
        match response {
            InferenceResult::Json(result) => {
                assert_eq!(result.inference_id, inference_id);
                assert_eq!(
                    result.output.parsed.unwrap(),
                    json!({"name": "Jerry", "age": 30}),
                );
                assert_eq!(
                    result.output.raw,
                    Some(r#"{"name": "Jerry", "age": 30}"#.to_string())
                );
                assert_eq!(result.model_inference_results, vec![model_response]);
                assert_eq!(result.finish_reason, Some(FinishReason::ContentFilter));
            }
            _ => panic!("Expected a JSON inference result"),
        }

        // Test with no content blocks
        let inference_id = Uuid::now_v7();
        let content_blocks = Vec::new();
        let usage = Usage {
            input_tokens: 10,
            output_tokens: 0,
        };
        let model_response = ModelInferenceResponseWithMetadata {
            id: Uuid::now_v7(),
            created: Instant::now().elapsed().as_secs(),
            system: None,
            input_messages: vec![],
            output: content_blocks.clone(),
            raw_request: raw_request.clone(),
            raw_response: "content".to_string(),
            usage,
            model_provider_name: "model_provider_name".into(),
            model_name: "model_name".into(),
            finish_reason: Some(FinishReason::Stop),
            latency: Latency::NonStreaming {
                response_time: Duration::from_millis(100),
            },
            cached: false,
        };
        let response = function_config
            .prepare_response(
                inference_id,
                content_blocks,
                vec![model_response.clone()],
                &inference_config,
                InferenceParams::default(),
                None,
            )
            .await
            .unwrap();
        assert_eq!(response.usage_considering_cached(), usage);
        match response {
            InferenceResult::Json(result) => {
                assert_eq!(result.inference_id, inference_id);
                assert!(result.output.parsed.is_none());
                assert!(result.output.raw.is_none());
                assert_eq!(result.finish_reason, model_response.finish_reason);
                assert_eq!(result.model_inference_results, vec![model_response]);
            }
            _ => panic!("Expected a JSON inference result"),
        }

        let dynamic_output_schema = DynamicJSONSchema::new(serde_json::json!({
            "type": "object",
            "properties": {
                "answer": {
                    "type": "string"
                }
            },
            "required": ["answer"]
        }));
        let inference_config = InferenceConfig {
            ids: InferenceIds {
                inference_id: Uuid::now_v7(),
                episode_id: Uuid::now_v7(),
            },
            tool_config: None,
            function_name: "",
            variant_name: "",
            templates: &templates,
            dynamic_output_schema: Some(&dynamic_output_schema),
            extra_body: Default::default(),
            extra_headers: Default::default(),
            extra_cache_key: None,
        };
        // Test with a correct content block
        let inference_id = Uuid::now_v7();
        let content_blocks = vec![r#"{"answer": "42"}"#.to_string().into()];
        let usage = Usage {
            input_tokens: 10,
            output_tokens: 10,
        };
        let latency = Latency::NonStreaming {
            response_time: Duration::from_millis(100),
        };
        let model_response = ModelInferenceResponseWithMetadata {
            id: Uuid::now_v7(),
            created: Instant::now().elapsed().as_secs(),
            system: None,
            input_messages: vec![],
            output: content_blocks.clone(),
            raw_request: raw_request.clone(),
            raw_response: "content".to_string(),
            usage,
            model_provider_name: "model_provider_name".into(),
            model_name: "model_name".into(),
            finish_reason: Some(FinishReason::Stop),
            latency,
            cached: false,
        };
        let response = function_config
            .prepare_response(
                inference_id,
                content_blocks,
                vec![model_response.clone()],
                &inference_config,
                InferenceParams::default(),
                None,
            )
            .await
            .unwrap();
        assert_eq!(response.usage_considering_cached(), usage);
        match response {
            InferenceResult::Json(result) => {
                assert_eq!(result.inference_id, inference_id);
                assert_eq!(result.output.parsed.unwrap(), json!({"answer": "42"}),);
                assert_eq!(result.output.raw, Some(r#"{"answer": "42"}"#.to_string()));
                assert_eq!(result.model_inference_results, vec![model_response]);
            }
            _ => panic!("Expected a JSON inference result"),
        }

        // Test with an incorrect JSON content block
        let inference_id = Uuid::now_v7();
        let content_blocks = vec![r#"{"response": "forty-two"}"#.to_string().into()];
        let usage = Usage {
            input_tokens: 10,
            output_tokens: 10,
        };
        let latency = Latency::NonStreaming {
            response_time: Duration::from_millis(100),
        };
        let model_response = ModelInferenceResponseWithMetadata {
            id: Uuid::now_v7(),
            created: Instant::now().elapsed().as_secs(),
            system: None,
            input_messages: vec![],
            output: content_blocks.clone(),
            raw_request: raw_request.clone(),
            raw_response: "content".to_string(),
            usage,
            model_provider_name: "model_provider_name".into(),
            model_name: "model_name".into(),
            finish_reason: None,
            latency,
            cached: false,
        };
        let response = function_config
            .prepare_response(
                inference_id,
                content_blocks,
                vec![model_response.clone()],
                &inference_config,
                InferenceParams::default(),
                None,
            )
            .await
            .unwrap();
        assert_eq!(response.usage_considering_cached(), usage);
        match response {
            InferenceResult::Json(result) => {
                assert_eq!(result.inference_id, inference_id);
                assert!(result.output.parsed.is_none());
                assert_eq!(
                    result.output.raw,
                    Some(r#"{"response": "forty-two"}"#.to_string())
                );
                assert_eq!(result.model_inference_results, vec![model_response]);
            }
            _ => panic!("Expected a JSON inference result"),
        }

        // Test with a tool content block with bad output
        let inference_id = Uuid::now_v7();
        let tool_call = ToolCall {
            id: "tool_call_id".to_string(),
            name: "tool_call_name".to_string(),
            arguments: "tool_call_arguments".to_string(),
        };
        let content_blocks = vec![ContentBlockOutput::ToolCall(tool_call)];
        let usage = Usage {
            input_tokens: 10,
            output_tokens: 10,
        };
        let model_response = ModelInferenceResponseWithMetadata {
            id: Uuid::now_v7(),
            created: Instant::now().elapsed().as_secs(),
            system: None,
            input_messages: vec![],
            output: content_blocks.clone(),
            raw_request: raw_request.clone(),
            raw_response: "content".to_string(),
            usage,
            model_provider_name: "model_provider_name".into(),
            model_name: "model_name".into(),
            finish_reason: Some(FinishReason::ToolCall),
            latency: Latency::NonStreaming {
                response_time: Duration::from_millis(100),
            },
            cached: false,
        };
        let response = function_config
            .prepare_response(
                inference_id,
                content_blocks,
                vec![model_response.clone()],
                &inference_config,
                InferenceParams::default(),
                None,
            )
            .await
            .unwrap();
        assert!(logs_contain("JSON Schema validation failed"));
        assert_eq!(response.usage_considering_cached(), usage);
        match response {
            InferenceResult::Json(result) => {
                assert_eq!(result.inference_id, inference_id);
                assert!(result.output.parsed.is_none());
                assert_eq!(result.output.raw, Some("tool_call_arguments".to_string()));
                assert_eq!(result.model_inference_results, vec![model_response]);
            }
            _ => panic!("Expected a JSON inference result"),
        }

        // Test with a tool content block with good output
        let inference_id = Uuid::now_v7();
        let tool_call = ToolCall {
            id: "tool_call_id".to_string(),
            name: "tool_call_name".to_string(),
            arguments: r#"{"answer": "42"}"#.to_string(),
        };
        let content_blocks = vec![ContentBlockOutput::ToolCall(tool_call)];
        let usage = Usage {
            input_tokens: 10,
            output_tokens: 10,
        };
        let model_response = ModelInferenceResponseWithMetadata {
            id: Uuid::now_v7(),
            created: Instant::now().elapsed().as_secs(),
            system: None,
            input_messages: vec![],
            output: content_blocks.clone(),
            raw_request: raw_request.clone(),
            raw_response: "content".to_string(),
            usage,
            model_provider_name: "model_provider_name".into(),
            model_name: "model_name".into(),
            finish_reason: None,
            latency: Latency::NonStreaming {
                response_time: Duration::from_millis(100),
            },
            cached: false,
        };
        let response = function_config
            .prepare_response(
                inference_id,
                content_blocks,
                vec![model_response.clone()],
                &inference_config,
                InferenceParams::default(),
                None,
            )
            .await
            .unwrap();
        assert_eq!(response.usage_considering_cached(), usage);
        match response {
            InferenceResult::Json(result) => {
                assert_eq!(result.inference_id, inference_id);
                assert_eq!(result.output.parsed.unwrap(), json!({"answer": "42"}),);
                assert_eq!(result.output.raw, Some(r#"{"answer": "42"}"#.to_string()));
                assert_eq!(result.model_inference_results, vec![model_response]);
            }
            _ => panic!("Expected a JSON inference result"),
        }

        // Test with an empty output schema
        let output_schema = json!({});
        let implicit_tool_call_config = ToolCallConfig::implicit_from_value(&output_schema);
        let output_schema = StaticJSONSchema::from_value(&output_schema).unwrap();
        let function_config = FunctionConfig::Json(FunctionConfigJson {
            variants: HashMap::new(),
            system_schema: None,
            user_schema: None,
            assistant_schema: None,
            output_schema,
            implicit_tool_call_config,
            description: None,
        });
        let inference_id = Uuid::now_v7();
        let content_blocks = vec![r#"{"answer": "42"}"#.to_string().into()];
        let usage = Usage {
            input_tokens: 10,
            output_tokens: 10,
        };
        let latency = Latency::NonStreaming {
            response_time: Duration::from_millis(100),
        };
        let model_response = ModelInferenceResponseWithMetadata {
            id: Uuid::now_v7(),
            created: Instant::now().elapsed().as_secs(),
            system: None,
            input_messages: vec![],
            output: content_blocks.clone(),
            raw_request: raw_request.clone(),
            raw_response: "content".to_string(),
            usage,
            model_provider_name: "model_provider_name".into(),
            model_name: "model_name".into(),
            finish_reason: Some(FinishReason::Stop),
            latency,
            cached: false,
        };
        let response = function_config
            .prepare_response(
                inference_id,
                content_blocks,
                vec![model_response.clone()],
                &inference_config,
                InferenceParams::default(),
                None,
            )
            .await
            .unwrap();
        assert_eq!(response.usage_considering_cached(), usage);
        match response {
            InferenceResult::Json(result) => {
                assert_eq!(result.inference_id, inference_id);
                assert_eq!(result.output.parsed.unwrap(), json!({"answer": "42"}),);
                assert_eq!(result.output.raw, Some(r#"{"answer": "42"}"#.to_string()));
                assert_eq!(result.model_inference_results, vec![model_response]);
                assert_eq!(result.finish_reason, Some(FinishReason::Stop));
            }
            _ => panic!("Expected a JSON inference result"),
        }
    }

    #[test]
    fn test_get_json_output_from_content_blocks() {
        // Case 1: Text followed by ToolCall
        let content_blocks = vec![
            ContentBlockOutput::Text(Text {
                text: "Hello".to_string(),
            }),
            ContentBlockOutput::ToolCall(ToolCall {
                id: "tool_call_id".to_string(),
                name: "tool_call_name".to_string(),
                arguments: "tool_call_arguments".to_string(),
            }),
        ];
        let (raw_output, auxiliary_content, json_block_index) =
            get_json_output_from_content_blocks(content_blocks.clone());
        assert_eq!(raw_output, Some("tool_call_arguments".to_string()));
        assert_eq!(auxiliary_content.len(), 1);
        assert_eq!(json_block_index, Some(1));
        match &auxiliary_content[0] {
            ContentBlockOutput::Text(t) => assert_eq!(t.text, "Hello"),
            _ => panic!("Expected Text block"),
        }

        // Case 2: Only Thought blocks
        let content_blocks = vec![
            ContentBlockOutput::Thought(Thought {
                text: Some("thinking...".to_string()),
                signature: None,
                provider_type: None,
            }),
            ContentBlockOutput::Thought(Thought {
                text: Some("still thinking".to_string()),
                signature: Some("sig".to_string()),
                provider_type: None,
            }),
        ];
        let (raw_output, auxiliary_content, json_block_index) =
            get_json_output_from_content_blocks(content_blocks.clone());
        assert_eq!(raw_output, None);
        assert_eq!(auxiliary_content, content_blocks);
        assert_eq!(json_block_index, None);

        // Case 3: Mixed Text, Thought, ToolCall
        let content_blocks = vec![
            ContentBlockOutput::Thought(Thought {
                text: Some("first thought".to_string()),
                signature: None,
                provider_type: None,
            }),
            ContentBlockOutput::Text(Text {
                text: "Some text".to_string(),
            }),
            ContentBlockOutput::Thought(Thought {
                text: Some("second thought".to_string()),
                signature: Some("sig2".to_string()),
                provider_type: None,
            }),
            ContentBlockOutput::ToolCall(ToolCall {
                id: "id2".to_string(),
                name: "name2".to_string(),
                arguments: "{\"foo\": 1}".to_string(),
            }),
        ];
        let (raw_output, auxiliary_content, json_block_index) =
            get_json_output_from_content_blocks(content_blocks.clone());
        assert_eq!(raw_output, Some("{\"foo\": 1}".to_string()));
        assert_eq!(json_block_index, Some(3));
        // Should exclude the ToolCall block from auxiliary_content
        assert_eq!(auxiliary_content.len(), 3);
        assert!(auxiliary_content
            .iter()
            .any(|b| matches!(b, ContentBlockOutput::Text(_))));
        assert_eq!(
            auxiliary_content
                .iter()
                .filter(|b| matches!(b, ContentBlockOutput::Thought(_)))
                .count(),
            2
        );

        // Case 4: Only Text blocks
        let content_blocks = vec![
            ContentBlockOutput::Text(Text {
                text: "A".to_string(),
            }),
            ContentBlockOutput::Text(Text {
                text: "B".to_string(),
            }),
        ];
        let (raw_output, auxiliary_content, json_block_index) =
            get_json_output_from_content_blocks(content_blocks.clone());
        assert_eq!(raw_output, Some("B".to_string()));
        assert_eq!(auxiliary_content.len(), 1);
        assert_eq!(json_block_index, Some(1));
        match &auxiliary_content[0] {
            ContentBlockOutput::Text(t) => assert_eq!(t.text, "A"),
            _ => panic!("Expected Text block"),
        }

        // Case 5: Thought block at the end
        let content_blocks = vec![
            ContentBlockOutput::Text(Text {
                text: "A".to_string(),
            }),
            ContentBlockOutput::Thought(Thought {
                text: Some("final thought".to_string()),
                signature: None,
                provider_type: None,
            }),
        ];
        let (raw_output, auxiliary_content, json_block_index) =
            get_json_output_from_content_blocks(content_blocks.clone());
        assert_eq!(raw_output, Some("A".to_string()));
        assert_eq!(auxiliary_content.len(), 1);
        assert_eq!(json_block_index, Some(0));
        match &auxiliary_content[0] {
            ContentBlockOutput::Thought(t) => {
                assert_eq!(t.text, Some("final thought".to_string()))
            }
            _ => panic!("Expected Thought block"),
        }
    }
}<|MERGE_RESOLUTION|>--- conflicted
+++ resolved
@@ -595,15 +595,10 @@
 
 /// Sample a variant from the function based on variant weights (uniform random selection)
 /// This function pops the sampled variant from the candidate variants map.
-<<<<<<< HEAD
-pub fn sample_variant(
-    candidate_variants: &mut HashMap<String, Arc<VariantInfo>>,
-=======
 /// NOTE: We use a BTreeMap to ensure that the variants are sorted by their names and the
 /// sampling choices are deterministic given an episode ID.
 pub fn sample_variant(
     candidate_variants: &mut BTreeMap<String, Arc<VariantInfo>>,
->>>>>>> b4a7d89d
     function_name: &str,
     episode_id: &Uuid,
 ) -> Result<(String, Arc<VariantInfo>), Error> {
@@ -672,21 +667,13 @@
 
     // If we didn't find a variant (which should only happen due to rare numerical precision issues),
     // pop an arbitrary variant as a fallback
-<<<<<<< HEAD
-    return candidate_variants.drain().next().ok_or_else(|| {
-=======
     candidate_variants.pop_first().ok_or_else(|| {
->>>>>>> b4a7d89d
         Error::new(ErrorDetails::InvalidFunctionVariants {
             message: format!(
                 "Function `{function_name}` has no variants. {IMPOSSIBLE_ERROR_MESSAGE}"
             ),
         })
-<<<<<<< HEAD
-    });
-=======
     })
->>>>>>> b4a7d89d
 }
 
 /// Implements a uniform distribution over the interval [0, 1) using a hash function.
