--- conflicted
+++ resolved
@@ -1051,16 +1051,11 @@
 mod tests {
     use std::{borrow::Cow, cell::Cell};
 
-<<<<<<< HEAD
     use crate::cache::CacheEnabledMode;
     use crate::tool::{ToolCallConfig, ToolChoice};
     use crate::{
         cache::CacheOptions,
         clickhouse::ClickHouseConnectionInfo,
-=======
-    use crate::tool::{ToolCallConfig, ToolChoice};
-    use crate::{
->>>>>>> b3878f30
         inference::{
             providers::dummy::{
                 DummyCredentials, DUMMY_INFER_RESPONSE_CONTENT, DUMMY_INFER_RESPONSE_RAW,
@@ -1068,10 +1063,7 @@
             },
             types::{ContentBlockChunk, FunctionType, ModelInferenceRequestJsonMode, TextChunk},
         },
-<<<<<<< HEAD
-=======
         model_table::RESERVED_MODEL_PREFIXES,
->>>>>>> b3878f30
     };
     use secrecy::SecretString;
     use tokio_stream::StreamExt;
